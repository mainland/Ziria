--- conflicted
+++ resolved
@@ -1,160 +1,3 @@
-<<<<<<< HEAD
-# 
-# Copyright (c) Microsoft Corporation
-# All rights reserved. 
-#
-# Licensed under the Apache License, Version 2.0 (the ""License""); you
-# may not use this file except in compliance with the License. You may
-# obtain a copy of the License at
-#
-# http://www.apache.org/licenses/LICENSE-2.0
-#
-# THIS CODE IS PROVIDED ON AN *AS IS* BASIS, WITHOUT WARRANTIES OR
-# CONDITIONS OF ANY KIND, EITHER EXPRESS OR IMPLIED, INCLUDING WITHOUT
-# LIMITATION ANY IMPLIED WARRANTIES OR CONDITIONS OF TITLE, FITNESS FOR
-# A PARTICULAR PURPOSE, MERCHANTABLITY OR NON-INFRINGEMENT.
-#
-# See the Apache Version 2.0 License for specific language governing
-# permissions and limitations under the License.
-#
-#
-
-all: create-sandbox 
-	cabal install 
-	cp .cabal-sandbox/bin/wplc* . 
-	cp .cabal-sandbox/bin/BlinkDiff* tools/ 
-
-
-create-sandbox:
-	cabal sandbox init
-	cabal install --dependencies-only
-
-clean:
-	-rm -rf wplc
-	-rm -rf wplc.exe
-	-rm -rf tools/BlinkDiff
-	-rm -rf tools/BlinkDiff.exe
-
-clean-sandbox:
-	-rm -rf .cabal-sandbox
-	-rm -rf dist
-
-test: test-parser test-backend test-lut test-WiFi-all
-test-clean: test-parser-clean test-backend-clean test-lut-clean test-WiFi-all-clean
-
-test-backend:
-	@echo ">>>>>>>>>>>>>>> Backend tests"
-	make -C tests/backend
-	@echo "<<<<<<<<<<<<<<< Backend tests"
-
-test-backend-clean:
-	make -C tests/backend clean
-
-test-parser:
-	@echo ">>>>>>>>>>>>>>> Parser tests"
-	make -C tests/parser
-	@echo "<<<<<<<<<<<<<<< Parser tests"
-
-test-parser-clean:
-	make -C tests/parser clean
-
-test-lut:
-	@echo ">>>>>>>>>>>>>>> LUT tests"
-	make -C tests/lut
-	@echo "<<<<<<<<<<<<<<< LUT tests"
-
-test-lut-clean:
-	make -C tests/lut clean
-
-
-# WiFi tests
-################################################################
-
-test-WiFi-all: test-WiFi test-WiFi-TX test-WiFi-RX
-test-WiFi-all-clean: test-WiFi-clean test-WiFi-TX-clean test-WiFi-RX-clean
-
-test-WiFi:
-	@echo ">>>>>>>>>>>>>>> WiFi tests"
-	make -C code/WiFi/tests
-	@echo "<<<<<<<<<<<<<<< WiFi  tests"
-
-test-WiFi-clean:
-	make -C code/WiFi/tests clean
-
-test-WiFi-TX:
-	@echo ">>>>>>>>>>>>>>> WiFi TX tests"
-	make -C code/WiFi/transmitter/tests
-	@echo "<<<<<<<<<<<<<<< WiFi TX tests"
-
-test-WiFi-TX-clean:
-	make -C code/WiFi/transmitter/tests clean
-
-test-WiFi-RX:
-	@echo ">>>>>>>>>>>>>>> WiFi RX tests"
-	make -C code/WiFi/receiver/tests
-	@echo "<<<<<<<<<<<<<<< WiFi RX tests"
-
-test-WiFi-RX-clean:
-	make -C code/WiFi/receiver/tests clean
-
-
-# WiFi pedantic tests
-#############################################################
-
-test-WiFi-pedantic: test-WiFi test-WiFi-TX test-WiFi-RX
-	@echo ">>>>>>>>>>>>>>> Pedantic WiFi tests"
-
-	EXTRAOPTS='--no-fold --no-exp-fold' make test-WiFi 
-	EXTRAOPTS='--vectorize'             make test-WiFi
-	EXTRAOPTS='--autolut'               make test-WiFi
-	EXTRAOPTS='--vectorize --autolut'   make test-WiFi
-
-	EXTRAOPTS='--no-exp-fold --no-fold' make test-WiFi-RX
-	EXTRAOPTS='--vectorize'             make test-WiFi-RX
-	EXTRAOPTS='--autolut'               make test-WiFi-RX
-	EXTRAOPTS='--vectorize --autolut'   make test-WiFi-RX
-
-	EXTRAOPTS='--no-exp-fold --no-fold' make test-WiFi-TX
-	EXTRAOPTS='--vectorize'             make test-WiFi-TX
-	EXTRAOPTS='--autolut'               make test-WiFi-TX
-	EXTRAOPTS='--vectorize --autolut'   make test-WiFi-TX
-
-test-WiFi-pedantic-clean: test-WiFi-clean test-WiFi-TX-clean test-WiFi-RX-clean
-
-
-# WiFi performance tests
-#############################################################
-
-test-WiFi-perf-all: test-WiFi-perf test-WiFi-TX-perf test-WiFi-RX-perf
-test-WiFi-perf-all-clean: test-WiFi-perf-clean test-WiFi-TX-perf-clean test-WiFi-RX-perf-clean
-
-test-WiFi-perf:
-	@echo ">>>>>>>>>>>> WiFi performance tests" 
-	make -C code/WiFi/perf > perf.txt
-	cat perf.txt
-	@echo "<<<<<<<<<<<< WiFi performance tests" 
-
-test-WiFi-perf-clean:
-	make -C code/WiFi/perf clean
-
-test-WiFi-RX-perf:
-	@echo ">>>>>>>>>>>> WiFi RX performance tests" 
-	make -C code/WiFi/receiver/perf > rx-perf.txt
-	cat rx-perf.txt
-	@echo "<<<<<<<<<<<< WiFi RX performance tests" 
-
-test-WiFi-RX-perf-clean: 
-	make -C code/WiFi/receiver/perf clean
-
-test-WiFi-TX-perf:
-	@echo ">>>>>>>>>>>> WiFi TX performance tests" 
-	make -C code/WiFi/transmitter/perf > tx-perf.txt
-	cat tx-perf.txt
-	@echo "<<<<<<<<<<<< WiFi TX performance tests" 
-
-test-WiFi-TX-perf-clean: 
-	make -C code/WiFi/transmitter/perf clean
-=======
 # 
 # Copyright (c) Microsoft Corporation
 # All rights reserved. 
@@ -315,5 +158,3 @@
 
 test-WiFi-TX-perf-clean: 
 	make -C code/WiFi/transmitter/perf clean
-
->>>>>>> 637ca831
