--- conflicted
+++ resolved
@@ -22,11 +22,8 @@
 //#include <sora.h>
 //#include "sora_threads.h"
 #include "sora_thread_queues.h"
-<<<<<<< HEAD
 #include "bit.h"
-=======
 #include "numerics.h"
->>>>>>> dd7b540e
 
 #define ST_QUEUE_SIZE	64
 
