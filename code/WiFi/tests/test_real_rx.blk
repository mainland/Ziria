#define LTS_ACCURATE
#define DO_DECODING


#include <externals.blk>
#include "../const.blk"
#include "../receiver/cca/cca_tufv.blk"
--#include "../receiver/cca/cca.blk"
#include "../receiver/OFDM/LTS.blk"
#include "../receiver/removeDC.blk"
#include "../receiver/downSample.blk"
#include "../receiver/OFDM/DataSymbol.blk"
#include "../receiver/OFDM/FreqCompensation.blk"
#include "../receiver/OFDM/FFT.blk"
#include "../receiver/OFDM/ChannelEqualization.blk"
#include "../receiver/OFDM/PilotTrack.blk"
#include "../receiver/OFDM/GetData.blk"

#ifdef DO_DECODING
#include "../receiver/decoding/DecodePLCP.blk"
#include "../receiver/decoding/Decode.blk"
#include "../transmitter/crc.blk"
#endif



fun comp dummy() {
  times 1 {        -- OK
--  times 110000 {   -- OK (4234)
--  times 200000 { -- OK (6424)
--  times 300000 { -- OK (3392)
--  times 390000 { -- OK (5302)
--  times 480000 { -- OK (7257)
--  times 570000 { -- OK (8935)
--  times 670000 { -- OK (6099)
--  times 770000 { -- OK (3067)
--  times 850000 { -- OK (10015)
-- the last fails...
     x<- take;
     return ()
  }

  repeat {
    x<- take;
    emit x;
  }  
} in



<<<<<<< HEAD
let comp detectPreamble(energy_threshold : int32) = 
  (removeDC() >>> cca(energy_threshold))
in 
=======
fun comp detectPreamble() { 
  (removeDC() >>> cca())
} in 
>>>>>>> ec62ad25



#ifdef DO_DECODING
fun comp receiveBits() { 
       seq { hdata <- DecodePLCP()
           ; Decode(hdata) >>> seq { (c : arr[4] bit) <- crc(hdata.len, false); check_crc(c) }
       }
} in
#endif




{-
read[complex16] >>> 
  dummy() >>> 
  downSample() >>> 
  {det <- detectPreamble()}
>>> write[int32]
-}



read >>> 
  dummy() >>> 
  downSample() >>> 
repeat{
  seq{ det<-detectPreamble(5000)
#ifndef FAST
     ; do{println "Detected at: ", det.noSamples, ", shift: ", det.shift, 
                  ", energy: ", det.energy, ", noise: ", det.noise, ", maxCorr: ", det.maxCorr}
#endif
     ; params <- (LTS(det.shift, det.maxCorr)); 
       DataSymbol(det.shift) 
       >>> FFT() 
       >>> ChannelEqualization(params)
       >>> PilotTrack() 
       >>> GetData()
#ifdef DO_DECODING
       >>> receiveBits()
#endif
  }
}
>>> write<|MERGE_RESOLUTION|>--- conflicted
+++ resolved
@@ -48,15 +48,9 @@
 
 
 
-<<<<<<< HEAD
-let comp detectPreamble(energy_threshold : int32) = 
+fun comp detectPreamble(energy_threshold : int32) { 
   (removeDC() >>> cca(energy_threshold))
-in 
-=======
-fun comp detectPreamble() { 
-  (removeDC() >>> cca())
 } in 
->>>>>>> ec62ad25
 
 
 
