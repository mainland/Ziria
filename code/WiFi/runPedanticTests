#!/bin/bash
#Use COMPILER={winddk, vs} to set the compiler

echo "========================== DEFAULT ======================"
./runTests
if [[ $? -ne 0 ]]
then
    exit 1
fi

#read -p "DEFAULT tests passed, press any key to continue... " -n1 -s

<<<<<<< HEAD
# BOZIDAR: These are known to currently fail
# echo "========================= NO-EXP-FOLD NO-FOLD ==========="
# EXTRAOPTS='--no-exp-fold --no-fold' ./runTests
# if [[ $? -ne 0 ]]
# then
#     exit 1
# fi
#
=======
echo "========================= NO-EXP-FOLD NO-FOLD ==========="
EXTRAOPTS='--no-exp-fold --no-fold' ./runTests
if [[ $? -ne 0 ]]
then
    exit 1
fi

>>>>>>> 825e1f7b
# #read -p "NO-EXP-FOLD,NO-FOLD tests passed, press any key to continue... " -n1 -s

echo "========================= VECTORIZE ====================="
EXTRAOPTS='--vectorize' ./runTests
if [[ $? -ne 0 ]]
then
    exit 1
fi
#read -p "VECTORIZE tests passed, press any key to continue... " -n1 -s

echo "========================= AUTOLUT ======================="
EXTRAOPTS='--autolut' ./runTests
if [[ $? -ne 0 ]]
then
    exit 1
fi
#read -p "AUTOLUT tests passed, press any key to continue... " -n1 -s

echo "================== VECTORIZE - AUTOLUT =================="
EXTRAOPTS='--vectorize --autolut' ./runTests
if [[ $? -ne 0 ]]
then
    exit 1
fi
#read -p "VECTORIZE, AUTOLUT tests passed, press any key to continue... " -n1 -s




<|MERGE_RESOLUTION|>--- conflicted
+++ resolved
@@ -7,27 +7,14 @@
 then
     exit 1
 fi
-
 #read -p "DEFAULT tests passed, press any key to continue... " -n1 -s
 
-<<<<<<< HEAD
-# BOZIDAR: These are known to currently fail
-# echo "========================= NO-EXP-FOLD NO-FOLD ==========="
-# EXTRAOPTS='--no-exp-fold --no-fold' ./runTests
-# if [[ $? -ne 0 ]]
-# then
-#     exit 1
-# fi
-#
-=======
 echo "========================= NO-EXP-FOLD NO-FOLD ==========="
 EXTRAOPTS='--no-exp-fold --no-fold' ./runTests
 if [[ $? -ne 0 ]]
 then
     exit 1
 fi
-
->>>>>>> 825e1f7b
 # #read -p "NO-EXP-FOLD,NO-FOLD tests passed, press any key to continue... " -n1 -s
 
 echo "========================= VECTORIZE ====================="
