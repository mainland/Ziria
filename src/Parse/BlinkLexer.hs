--- conflicted
+++ resolved
@@ -124,51 +124,8 @@
 startOfFile :: BlinkParser ()
 startOfFile = lSatisfy aux
   where
-<<<<<<< HEAD
-    allops      = unops ++ binops ++ reservedops
-    reservedops = [":=",":","=","=>","<-"]
-
-    emptyDef   :: P.LanguageDef st
-    emptyDef    = P.LanguageDef
-                   { P.commentStart   = ""
-                   , P.commentEnd     = ""
-                   , P.commentLine    = ""
-                   , P.nestedComments = True
-                   , P.identStart     = letter <|> char '_'
-                   , P.identLetter    = alphaNum <|> oneOf "_'"
-                   , P.opStart        = P.opLetter emptyDef
-                   , P.opLetter       = oneOf ":!#$%&*+./<=>?@\\^|-~"
-                   , P.reservedOpNames= []
-                   , P.reservedNames  = []
-                   , P.caseSensitive  = True
-                   }
-
-    unops  = [ "-", "~" ]
-    binops = [ "**", "*", "/", "%", "+", "-", "<<", ">>", "<"
-             , ">", ">=", "<=", "&", "^", "|", "==", "!=", "&&", "||"
-             , ">>>", "|>>>|"
-             ]
-
-    blinkReservedNames =
-      [ -- Computation language keywords
-        "let", "comp", "in", "if", "then", "else", "read", "write"
-      , "emit", "emits", "take", "takes", "while", "times", "repeat"
-      , "until", "seq", "do", "external", "map", "filter", "fun"
-      , "forceinline", "autoinline", "noinline"
-
-
-        -- Expression language keywords
-      , "return", "length", "bperm", "for", "lut", "print", "unroll", "nounroll"
-      , "println", "error", "true", "false", "'0", "'1", "while"
-
-        -- Types
-      , "arr", "struct"
-      , "ST", "C", "T"
-      ]
-=======
     aux StartOfFile = Just ()
     aux (L _ _ _)   = Nothing
->>>>>>> 637ca831
 
 {-------------------------------------------------------------------------------
   Low-level interface to Alex
