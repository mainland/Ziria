{-
   Copyright (c) Microsoft Corporation
   All rights reserved.

   Licensed under the Apache License, Version 2.0 (the ""License""); you
   may not use this file except in compliance with the License. You may
   obtain a copy of the License at

   http://www.apache.org/licenses/LICENSE-2.0

   THIS CODE IS PROVIDED ON AN *AS IS* BASIS, WITHOUT WARRANTIES OR
   CONDITIONS OF ANY KIND, EITHER EXPRESS OR IMPLIED, INCLUDING WITHOUT
   LIMITATION ANY IMPLIED WARRANTIES OR CONDITIONS OF TITLE, FITNESS FOR
   A PARTICULAR PURPOSE, MERCHANTABLITY OR NON-INFRINGEMENT.

   See the Apache Version 2.0 License for specific language governing
   permissions and limitations under the License.
-}
{-# LANGUAGE ScopedTypeVariables #-}
{-# OPTIONS -Wall #-}

module Main where

import Control.Exception
import Control.Monad (when, forM)
import System.Environment
import System.Exit (exitFailure)
import System.IO
import Text.PrettyPrint.HughesPJ
import qualified Text.PrettyPrint.Mainland as GMPretty
-- import Text.Show.Pretty (dumpStr)
import qualified Language.C.Syntax as C

import System.Timeout 
import Data.Time.Clock

import AstComp
import AstExpr

import CtComp (ctComp)
import Opts
import PassFold
import PpComp

import TcMonad
import Typecheck      ( tyCheckProg              )

import qualified GenSym         as GS
import qualified Outputable

import AutoLUT

import Vectorize    ( initVectorizer, runVectorizer  )

import CgProgram    ( codeGenProgram )
import CgMonad      ( evalCg         )
import CgHeader     ( cHeader        )

import qualified PassPipeline as PP

import qualified Language.Ziria.Parser as P

<<<<<<< HEAD
import AtomixCompTransform

=======
import TcRename () 
>>>>>>> b20b4614

data CompiledProgram
  = CompiledProgram Comp [C.Definition] FilePath


pprProgInfo :: Comp -> Doc
pprProgInfo prog =
  vcat [ (text . show) prog
       , text "" 
       , text "type:"
       , (text . show . ctComp) prog ]

outputProgram :: Comp -> FilePath -> IO ()
outputProgram c fn = do
    outHdl <- openFile fn WriteMode
    hPutStrLn outHdl $ render $ pprProgInfo c
    hClose outHdl

outputCompiledProgram :: CompiledProgram -> IO ()
outputCompiledProgram (CompiledProgram sc cc fn) = do
    outHdl <- openFile fn WriteMode
    hPutStrLn outHdl "/*"
    hPutStrLn outHdl $ render $ pprProgInfo sc
    hPutStrLn outHdl "*/"
    hPutStr outHdl cHeader
    hPutStr outHdl $ show (GMPretty.ppr cc)
    hClose outHdl


withTimeout :: DynFlags -> IO a -> IO a 
withTimeout dfs action = 
   case dynFlagTimeout dfs of 
     Nothing -> action
     Just t  -> do
       r <- timeout (fromIntegral (t * 1000000)) action
       case r of Nothing -> error "Timout exceeded!" 
                 Just x  -> return x

timedPhase :: DynFlags -> String -> IO a -> IO a
timedPhase _dfs pname m = do 
  cur <- getCurrentTime 
  r <- m
  fin <- getCurrentTime
  let d = diffUTCTime fin cur
  putStrLn $ "Phase: " ++ pname ++  "(" ++ show d ++ ")"
  return r


main :: IO ()
main = do 
  hSetBuffering stdout NoBuffering

  args <- getArgs
  (dflags, _) <- compilerOpts args

  withTimeout dflags $ failOnException $ do

    inFile  <- getInFile dflags
    outFile <- getOutFile dflags
    prog    <- if CamlSyntax `elem` dflags
               then P.camlParseProgramFromFile inFile
               else P.parseProgramFromFile inFile

    dump dflags DumpAst ".ast.dump" $ (text . show) prog
    -- Disabling Pretty for now
    dump dflags DumpAstPretty ".ast.dump" $ (text . show) prog

    sym <- GS.initGenSym (getName dflags)
    

    (MkProg c', _unifier) <- timedPhase dflags "tyCheckProg" $
                             failOnError $ runTcM' (tyCheckProg prog) sym
    let in_ty  =  inTyOfCTy (ctComp c')
        yld_ty = yldTyOfCTy (ctComp c')

    when (isDynFlagSet dflags Debug) $ outputProgram c' (outFile ++ ".debug")

    dump dflags DumpTypes ".type.dump" $ (text . show) (ppCompTyped c')

    -- First let us run some small-scale optimizations
    folded <- timedPhase dflags "runFoldPhase" $ 
              runFoldPhase dflags sym 1 c'


    initVectorizer

    (cand, cands) <- timedPhase dflags "runVectorizePhase" $ 
                     runVectorizePhase dflags sym folded

    -- Filenames
    let fnames = ["v"++show i++"_"++outFile | (i::Int) <- [0..]]
    let ccand_names = zip (cand:cands) (outFile : fnames)

    -- Fold, inline, and pipeline
    icands <- mapM (runPostVectorizePhases dflags sym) ccand_names

    -- Right before code generation let us type check everything
    when (isDynFlagSet dflags Debug) $ 
       timedPhase dflags "ctComp" $ 
       do { verbose dflags $ text "Passing through ctCtomp"
          ; mapM_ (\c -> seq (ctComp c) (return ())) (cand:cands)
          }

    -- Generate code
    -- Use module name to avoid generating the same name in different modules
    cg_sym <- GS.initGenSym (getName dflags)

    let compile_threads (sc,ctx,tid_cs,bufTys,fn)
          = do { defs <- failOnError $
                         evalCg cg_sym (getStkThreshold dflags) $
                         codeGenProgram dflags ctx tid_cs bufTys (in_ty,yld_ty)
               ; return $ CompiledProgram sc defs fn }
    code_names <- timedPhase dflags "codeGenProgram" $ 
                  forM icands compile_threads

    mapM_ outputCompiledProgram code_names

  where

    runFoldPhase :: DynFlags -> GS.Sym -> Int -> Comp -> IO Comp
    -- Fold Phase
    runFoldPhase dflags sym i c
      | isDynFlagSet dflags Opt
      = do { c' <- runFold dflags sym c
           ; dump dflags DumpFold (".fold-phase" ++ show i ++ ".dump")
                                 ((text . show . Outputable.ppr) c')
           ; return c' }
      | otherwise
      = return c


    runAutoLUTPhase :: DynFlags -> GS.Sym -> Comp -> IO Comp
    -- AutoLUTPhase
    runAutoLUTPhase dflags sym c
      | isDynFlagSet dflags AutoLUT
      = do { verbose dflags $ text "Auto-LUTting (start)"
           ; c' <- runAutoLUT dflags sym c
           ; dump dflags DumpAutoLUT (".autolut.dump")
                                     ((text . show . Outputable.ppr) c')
           ; verbose dflags $ text "Auto-LUTting (end)"
           ; return c' }
      | otherwise
      = return c


    -- Vectorize Phase
    runVectorizePhase :: DynFlags -> GS.Sym -> Comp -> IO (Comp,[Comp])
    runVectorizePhase dflags sym c
      | isDynFlagSet dflags Vectorize
      = Vectorize.runVectorizer dflags sym c
      | otherwise
      = return (c,[])

    runPipelinePhase :: DynFlags -> GS.Sym -> Comp
                     -> IO PP.PipelineRetPkg
    -- Pipeline Phase
    runPipelinePhase dflags _ c
      | isDynFlagSet dflags Pipeline
      = PP.runPipeLine (isDynFlagSet dflags DumpPipeline) c
      | otherwise
      = return $ PP.MkPipelineRetPkg Hole [("",c)] []

    runPostVectorizePhases :: DynFlags
        -> GS.Sym
        -> (Comp, FilePath)
        -> IO (Comp, CompCtxt, [(String, Comp)], [Ty], FilePath)
    runPostVectorizePhases dflags sym (c,fn) = do
        verbose dflags $
           text "Result in file:" <+> text fn
        dump dflags DumpVect ".vec.dump" $
           vcat [ text "Result:"
                , ppCompTypedVect c ]
        dump dflags DumpVectTypes ".vec-types.dump" $
           vcat [ text "Result (with types):" 
                , ppCompTyped c ]

        -- Second round of folding
        fc <- timedPhase dflags "runFoldPhase (2nd round)" $ 
              runFoldPhase dflags sym 2 c

        lc <- timedPhase dflags "runAutoLUTPhase" $ 
              runAutoLUTPhase dflags sym fc

        -- stick atomix stuff here 
        putStrLn "FASSDFASDFASDFASDFSD" 

        _ <- timedPhase dflags "atomixCompTransform" $ 
             atomixCompTransform sym lc


        PP.MkPipelineRetPkg { PP.context = comp_ctxt
                            , PP.threads = comp_threads
                            , PP.buf_tys = tys }
          <- timedPhase dflags "runPipelinePhase" $ 
             runPipelinePhase dflags sym lc
        return (lc, comp_ctxt, comp_threads,tys,fn)


failOnError :: Show a => IO (Either a b) -> IO b
failOnError m = do
    res <- m
    case res of
      Left err -> failWithError err
      Right x -> return x

failOnException :: IO () -> IO ()
failOnException m =
    m `catch` \(e :: SomeException) -> do hFlush stdout
                                          hPrint stderr e
                                          exitFailure

failWithError :: Show a => a -> IO b
failWithError err
  = do hFlush stdout
       hPrint stderr err
       exitFailure<|MERGE_RESOLUTION|>--- conflicted
+++ resolved
@@ -60,12 +60,7 @@
 
 import qualified Language.Ziria.Parser as P
 
-<<<<<<< HEAD
 import AtomixCompTransform
-
-=======
-import TcRename () 
->>>>>>> b20b4614
 
 data CompiledProgram
   = CompiledProgram Comp [C.Definition] FilePath
