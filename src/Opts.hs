--- conflicted
+++ resolved
@@ -33,11 +33,6 @@
 import System.Environment
 import System.Exit (exitFailure)
 import System.IO
-
-<<<<<<< HEAD
-import CgMonad ( cMAX_STACK_ALLOC ) 
-=======
->>>>>>> de24c8ea
 import System.IO.Unsafe ( unsafePerformIO )
 
 cMAX_STACK_ALLOC :: Int
