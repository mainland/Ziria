--- conflicted
+++ resolved
@@ -1,283 +1,279 @@
-{-
-   Copyright (c) Microsoft Corporation
-   All rights reserved.
-
-   Licensed under the Apache License, Version 2.0 (the ""License""); you
-   may not use this file except in compliance with the License. You may
-   obtain a copy of the License at
-
-   http://www.apache.org/licenses/LICENSE-2.0
-
-   THIS CODE IS PROVIDED ON AN *AS IS* BASIS, WITHOUT WARRANTIES OR
-   CONDITIONS OF ANY KIND, EITHER EXPRESS OR IMPLIED, INCLUDING WITHOUT
-   LIMITATION ANY IMPLIED WARRANTIES OR CONDITIONS OF TITLE, FITNESS FOR
-   A PARTICULAR PURPOSE, MERCHANTABLITY OR NON-INFRINGEMENT.
-
-   See the Apache Version 2.0 License for specific language governing
-   permissions and limitations under the License.
--}
-{-# LANGUAGE ScopedTypeVariables #-}
-
-module AutoLUT (runAutoLUT) where
-
-import Opts
-import GenSym
-
-import AstComp
-import AstExpr
-import PpExpr
-import CgLUT (pprLUTStats, shouldLUT)
-import Analysis.Range
-
-import Control.Applicative
-import qualified Data.Map as Map
-import Data.Map (Map)
-import Data.Monoid
-import Text.PrettyPrint.Mainland
-
-runAutoLUT :: forall a . DynFlags -> Sym -> Comp a Ty -> IO (Comp a Ty)
-runAutoLUT dflags _ c = autolutC c
-  where
-    autolutC :: Comp a Ty -> IO (Comp a Ty)
-    autolutC (MkComp c loc inf) =
-        MkComp <$> go c <*> pure loc <*> pure inf
-      where
-        go :: Comp0 a Ty -> IO (Comp0 a Ty)
-        go c@(Var {}) =
-            pure c
-
-        go (BindMany c args) =
-            BindMany <$> autolutC c <*> mapM (\(n,c) -> (,) <$> pure n <*> autolutC c) args
-
-        go (Seq c1 c2) =
-            Seq <$> autolutC c1 <*> autolutC c2
-
-        go (Par inf c1 c2) =
-            Par inf <$> autolutC c1 <*> autolutC c2
-
-        go (Let v c1 c2) =
-            Let v <$> autolutC c1 <*> autolutC c2
-
-        go (LetE v fi e1 c2) =
-            LetE v fi <$> autolutE e1 <*> autolutC c2
-
-        -- CL
-        go (LetERef v t (Just e1) c1) =
-            autolutE e1 >>= \e1' ->
-            LetERef v t (Just e1') <$> autolutC c1
-
-        go (LetERef v t Nothing c1) =
-            LetERef v t Nothing <$> autolutC c1
-
-        go (LetHeader v f c) =
-            LetHeader v <$> autolutF f <*> autolutC c
-        --
-
-        go (LetStruct sdef c) =
-            LetStruct sdef <$> autolutC c
-
-        go (LetFunC v params locals c1 c2) =
-            LetFunC v params locals <$> autolutC c1 <*> autolutC c2
-
-        go (Call n es) =
-            Call n <$> mapM autolutCallArg es
-
-        go (Emit e) =
-            Emit <$> autolutE e
-
-        go (Emits e) =
-            Emits <$> autolutE e
-
-        go (Return fi e) =
-            Return fi <$> autolutE e
-
-        go (Interleave c1 c2) =
-            Interleave <$> autolutC c1 <*> autolutC c2
-
-        go (Branch e c1 c2) =
-            Branch <$> autolutE e <*> autolutC c1 <*> autolutC c2
-
-        go Take1 =
-            pure Take1
-
-        go (Take e) =
-            Take <$> autolutE e
-
-        go (Until e c) =
-            Until <$> autolutE e <*> autolutC c
-
-        go (While e c) =
-            While <$> autolutE e <*> autolutC c
-
-        go (Times ui e1 e2 v c) =
-            Times ui <$> autolutE e1 <*> autolutE e2 <*> pure v <*> autolutC c
-
-        go (Repeat n c) =
-            Repeat n <$> autolutC c
-
-        go (VectComp n c) =
-            VectComp n <$> autolutC c
-
-        go (Map p nm) =
-            pure (Map p nm)
-
-        go (Filter e) =
-            Filter <$> autolutE e
-
-        go (ReadSrc mty) =
-            pure (ReadSrc mty)
-
-        go (WriteSnk mty) =
-            pure (WriteSnk mty)
-
-        go (ReadInternal buf tp) =
-            pure (ReadInternal buf tp)
-
-        go (WriteInternal buf) =
-            pure (WriteInternal buf)
-
-        go (Standalone c) =
-            Standalone <$> autolutC c
-
-        go c0@(Mitigate {}) = pure c0
-
-<<<<<<< HEAD
-        go c0@(ActivateTask {}) = taskControlAutoLUTBug
-        go c0@(DeactivateSelf {}) = taskControlAutoLUTBug
-
-    autolutCallArg :: CallArg (Exp Ty) (Comp a Ty) 
-=======
-    autolutCallArg :: CallArg (Exp Ty) (Comp a Ty)
->>>>>>> 3ac3bcdc
-                   -> IO (CallArg (Exp Ty) (Comp a Ty))
-    autolutCallArg (CAExp e)  = autolutE e >>= \e' -> return (CAExp e')
-    autolutCallArg (CAComp c) = autolutC c >>= \c' -> return (CAComp c')
-
-    autolutE :: Exp Ty -> IO (Exp Ty)
-    autolutE e_ = autoE e_
-
-      where
-        ranges :: Map Name Range
-        ranges = maybe Map.empty id (varRanges e_)
-
-        autoE e0@(MkExp _ loc inf) | Right True <- shouldLUT dflags [] ranges e0 = do
-            verbose dflags $ text "Expression autolutted:" </> nest 4 (ppr e0 <> line) </>
-                             case pprLUTStats dflags [] ranges e0 of
-                               Nothing  -> mempty
-                               Just doc -> doc
-            pure $ MkExp (ELUT ranges e0) loc inf
-
-        autoE e0@(MkExp e loc inf)
-           = MkExp <$> go e <*> pure loc <*> pure inf
-          where
-            go :: Exp0 Ty -> IO (Exp0 Ty)
-            go e@(EVal {})    = pure e
-            go e@(EValArr {}) = pure e
-            go e@(EVar {})    = pure e
-
-            go (EUnOp op e) =
-                EUnOp op <$> autoE e
-
-            go (EBinOp op e1 e2) =
-                EBinOp op <$> autoE e1 <*> autoE e2
-
-            -- go (EComplex e1 e2) =
-            --     EComplex <$> autoE e1 <*> autoE e2
-
-            go (EAssign e1 e2) =
-                EAssign <$> autoE e1 <*> autoE e2
-
-            go (EArrRead e1 e2 len) =
-                EArrRead <$> autoE e1 <*> autoE e2 <*> pure len
-
-            go (EArrWrite e1 e2 len e3) =
-                EArrWrite <$> autoE e1 <*> autoE e2 <*> pure len <*> autoE e3
-
-            go (EIter i j e1 e2) = do
-                verbose dflags $ text "Cannot autolut loop:" </> nest 4 (ppr e0 <> line) </>
-                                 nest 4 (text "Variable ranges:" </> pprRanges ranges) </>
-                                 case pprLUTStats dflags [] ranges e0 of
-                                   Nothing  -> mempty
-                                   Just doc -> doc
-                EIter i j <$> autoE e1 <*> autoE e2
-
-            go (EFor ui i e1 e2 e3) = do
-                verbose dflags $ text "Cannot autolut loop:" </> nest 4 (ppr e0 <> line) </>
-                                 nest 4 (text "Variable ranges:" </> pprRanges ranges) </>
-                                 case pprLUTStats dflags [] ranges e0 of
-                                   Nothing  -> mempty
-                                   Just doc -> doc
-                EFor ui i <$> autoE e1 <*> autoE e2 <*> autoE e3
-
-            go (EWhile e1 e2) = do
-                verbose dflags $ text "Cannot autolut loop:" </> nest 4 (ppr e0 <> line) </>
-                                 nest 4 (text "Variable ranges:" </> pprRanges ranges) </>
-                                 case pprLUTStats dflags [] ranges e0 of
-                                   Nothing  -> mempty
-                                   Just doc -> doc
-                EWhile <$> autoE e1 <*> autoE e2
-
-
-            go (ELet v fi e1 e2) =
-                ELet v fi <$> autoE e1 <*> autoE e2
-
-            go (ELetRef v t (Just e1) e2) =
-                autoE e1 >>= \e1' ->
-                ELetRef v t (Just e1') <$> autoE e2
-
-            go (ELetRef v t Nothing e2) =
-                ELetRef v t Nothing <$> autoE e2
-
-
-            go (ESeq e1 e2) =
-                ESeq <$> autoE e1 <*> autoE e2
-
-            go (ECall f es) =
-                ECall <$> autoE f <*> mapM autoE es
-
-            go (EIf e1 e2 e3) =
-                EIf <$> autoE e1 <*> autoE e2 <*> autoE e3
-
-            go (EPrint nl e) =
-                EPrint nl <$> autoE e
-
-            go (EError str) = pure e
-
-            go (ELUT _ e) =
-                pure $ ELUT ranges e
-
-            go (EBPerm e1 e2) =
-               autoE e1 >>= \e1' -> autoE e2 >>= \e2' -> return (EBPerm e1' e2')
-
-            -- TODO: Revisit this, it seems defensive
-            go (EStruct tn tfs) = pure e
-            go (EProj _ fn)     = pure e
-
-    autolutF :: Fun Ty -> IO (Fun Ty)
-    autolutF f0@(MkFun f loc inf) =
-        MkFun <$> go f <*> pure loc <*> pure inf
-      where
-        go :: Fun0 Ty -> IO (Fun0 Ty)
-        go (MkFunDefined v params locals body@(MkExp _ loc inf))
-          | Right True <- shouldLUT dflags locals' ranges body = do
-            verbose dflags $ text "Function autolutted:" </> nest 4 (ppr f0 <> line) <>
-                             case pprLUTStats dflags locals' ranges body of
-                               Nothing  -> mempty
-                               Just doc -> line <> doc
-            pure $ MkFunDefined v params locals (MkExp (ELUT ranges body) loc inf)
-
-          where
-            locals' = [(v,ty) | (v,ty,_) <- locals]
-
-            ranges :: Map Name Range
-            ranges = maybe Map.empty id (varRanges body)
-
-        go (MkFunDefined v params locals body) =
-            MkFunDefined v params locals <$> autolutE body
-
-        go f@(MkFunExternal {}) =
-            pure f
-
-taskControlAutoLUTBug :: a
-taskControlAutoLUTBug =
-  error "BUG: AutoLUT hit a task start/stop node!"
+{-
+   Copyright (c) Microsoft Corporation
+   All rights reserved.
+
+   Licensed under the Apache License, Version 2.0 (the ""License""); you
+   may not use this file except in compliance with the License. You may
+   obtain a copy of the License at
+
+   http://www.apache.org/licenses/LICENSE-2.0
+
+   THIS CODE IS PROVIDED ON AN *AS IS* BASIS, WITHOUT WARRANTIES OR
+   CONDITIONS OF ANY KIND, EITHER EXPRESS OR IMPLIED, INCLUDING WITHOUT
+   LIMITATION ANY IMPLIED WARRANTIES OR CONDITIONS OF TITLE, FITNESS FOR
+   A PARTICULAR PURPOSE, MERCHANTABLITY OR NON-INFRINGEMENT.
+
+   See the Apache Version 2.0 License for specific language governing
+   permissions and limitations under the License.
+-}
+{-# LANGUAGE ScopedTypeVariables #-}
+
+module AutoLUT (runAutoLUT) where
+
+import Opts
+import GenSym
+
+import AstComp
+import AstExpr
+import PpExpr
+import CgLUT (pprLUTStats, shouldLUT)
+import Analysis.Range
+
+import Control.Applicative
+import qualified Data.Map as Map
+import Data.Map (Map)
+import Data.Monoid
+import Text.PrettyPrint.Mainland
+
+runAutoLUT :: forall a . DynFlags -> Sym -> Comp a Ty -> IO (Comp a Ty)
+runAutoLUT dflags _ c = autolutC c
+  where
+    autolutC :: Comp a Ty -> IO (Comp a Ty)
+    autolutC (MkComp c loc inf) =
+        MkComp <$> go c <*> pure loc <*> pure inf
+      where
+        go :: Comp0 a Ty -> IO (Comp0 a Ty)
+        go c@(Var {}) =
+            pure c
+
+        go (BindMany c args) =
+            BindMany <$> autolutC c <*> mapM (\(n,c) -> (,) <$> pure n <*> autolutC c) args
+
+        go (Seq c1 c2) =
+            Seq <$> autolutC c1 <*> autolutC c2
+
+        go (Par inf c1 c2) =
+            Par inf <$> autolutC c1 <*> autolutC c2
+
+        go (Let v c1 c2) =
+            Let v <$> autolutC c1 <*> autolutC c2
+
+        go (LetE v fi e1 c2) =
+            LetE v fi <$> autolutE e1 <*> autolutC c2
+
+        -- CL
+        go (LetERef v t (Just e1) c1) =
+            autolutE e1 >>= \e1' ->
+            LetERef v t (Just e1') <$> autolutC c1
+
+        go (LetERef v t Nothing c1) =
+            LetERef v t Nothing <$> autolutC c1
+
+        go (LetHeader v f c) =
+            LetHeader v <$> autolutF f <*> autolutC c
+        --
+
+        go (LetStruct sdef c) =
+            LetStruct sdef <$> autolutC c
+
+        go (LetFunC v params locals c1 c2) =
+            LetFunC v params locals <$> autolutC c1 <*> autolutC c2
+
+        go (Call n es) =
+            Call n <$> mapM autolutCallArg es
+
+        go (Emit e) =
+            Emit <$> autolutE e
+
+        go (Emits e) =
+            Emits <$> autolutE e
+
+        go (Return fi e) =
+            Return fi <$> autolutE e
+
+        go (Interleave c1 c2) =
+            Interleave <$> autolutC c1 <*> autolutC c2
+
+        go (Branch e c1 c2) =
+            Branch <$> autolutE e <*> autolutC c1 <*> autolutC c2
+
+        go Take1 =
+            pure Take1
+
+        go (Take e) =
+            Take <$> autolutE e
+
+        go (Until e c) =
+            Until <$> autolutE e <*> autolutC c
+
+        go (While e c) =
+            While <$> autolutE e <*> autolutC c
+
+        go (Times ui e1 e2 v c) =
+            Times ui <$> autolutE e1 <*> autolutE e2 <*> pure v <*> autolutC c
+
+        go (Repeat n c) =
+            Repeat n <$> autolutC c
+
+        go (VectComp n c) =
+            VectComp n <$> autolutC c
+
+        go (Map p nm) =
+            pure (Map p nm)
+
+        go (Filter e) =
+            Filter <$> autolutE e
+
+        go (ReadSrc mty) =
+            pure (ReadSrc mty)
+
+        go (WriteSnk mty) =
+            pure (WriteSnk mty)
+
+        go (ReadInternal buf tp) =
+            pure (ReadInternal buf tp)
+
+        go (WriteInternal buf) =
+            pure (WriteInternal buf)
+
+        go (Standalone c) =
+            Standalone <$> autolutC c
+
+        go c0@(Mitigate {}) = pure c0
+
+        go c0@(ActivateTask {}) = taskControlAutoLUTBug
+        go c0@(DeactivateSelf {}) = taskControlAutoLUTBug
+
+    autolutCallArg :: CallArg (Exp Ty) (Comp a Ty)
+                   -> IO (CallArg (Exp Ty) (Comp a Ty))
+    autolutCallArg (CAExp e)  = autolutE e >>= \e' -> return (CAExp e')
+    autolutCallArg (CAComp c) = autolutC c >>= \c' -> return (CAComp c')
+
+    autolutE :: Exp Ty -> IO (Exp Ty)
+    autolutE e_ = autoE e_
+
+      where
+        ranges :: Map Name Range
+        ranges = maybe Map.empty id (varRanges e_)
+
+        autoE e0@(MkExp _ loc inf) | Right True <- shouldLUT dflags [] ranges e0 = do
+            verbose dflags $ text "Expression autolutted:" </> nest 4 (ppr e0 <> line) </>
+                             case pprLUTStats dflags [] ranges e0 of
+                               Nothing  -> mempty
+                               Just doc -> doc
+            pure $ MkExp (ELUT ranges e0) loc inf
+
+        autoE e0@(MkExp e loc inf)
+           = MkExp <$> go e <*> pure loc <*> pure inf
+          where
+            go :: Exp0 Ty -> IO (Exp0 Ty)
+            go e@(EVal {})    = pure e
+            go e@(EValArr {}) = pure e
+            go e@(EVar {})    = pure e
+
+            go (EUnOp op e) =
+                EUnOp op <$> autoE e
+
+            go (EBinOp op e1 e2) =
+                EBinOp op <$> autoE e1 <*> autoE e2
+
+            -- go (EComplex e1 e2) =
+            --     EComplex <$> autoE e1 <*> autoE e2
+
+            go (EAssign e1 e2) =
+                EAssign <$> autoE e1 <*> autoE e2
+
+            go (EArrRead e1 e2 len) =
+                EArrRead <$> autoE e1 <*> autoE e2 <*> pure len
+
+            go (EArrWrite e1 e2 len e3) =
+                EArrWrite <$> autoE e1 <*> autoE e2 <*> pure len <*> autoE e3
+
+            go (EIter i j e1 e2) = do
+                verbose dflags $ text "Cannot autolut loop:" </> nest 4 (ppr e0 <> line) </>
+                                 nest 4 (text "Variable ranges:" </> pprRanges ranges) </>
+                                 case pprLUTStats dflags [] ranges e0 of
+                                   Nothing  -> mempty
+                                   Just doc -> doc
+                EIter i j <$> autoE e1 <*> autoE e2
+
+            go (EFor ui i e1 e2 e3) = do
+                verbose dflags $ text "Cannot autolut loop:" </> nest 4 (ppr e0 <> line) </>
+                                 nest 4 (text "Variable ranges:" </> pprRanges ranges) </>
+                                 case pprLUTStats dflags [] ranges e0 of
+                                   Nothing  -> mempty
+                                   Just doc -> doc
+                EFor ui i <$> autoE e1 <*> autoE e2 <*> autoE e3
+
+            go (EWhile e1 e2) = do
+                verbose dflags $ text "Cannot autolut loop:" </> nest 4 (ppr e0 <> line) </>
+                                 nest 4 (text "Variable ranges:" </> pprRanges ranges) </>
+                                 case pprLUTStats dflags [] ranges e0 of
+                                   Nothing  -> mempty
+                                   Just doc -> doc
+                EWhile <$> autoE e1 <*> autoE e2
+
+
+            go (ELet v fi e1 e2) =
+                ELet v fi <$> autoE e1 <*> autoE e2
+
+            go (ELetRef v t (Just e1) e2) =
+                autoE e1 >>= \e1' ->
+                ELetRef v t (Just e1') <$> autoE e2
+
+            go (ELetRef v t Nothing e2) =
+                ELetRef v t Nothing <$> autoE e2
+
+
+            go (ESeq e1 e2) =
+                ESeq <$> autoE e1 <*> autoE e2
+
+            go (ECall f es) =
+                ECall <$> autoE f <*> mapM autoE es
+
+            go (EIf e1 e2 e3) =
+                EIf <$> autoE e1 <*> autoE e2 <*> autoE e3
+
+            go (EPrint nl e) =
+                EPrint nl <$> autoE e
+
+            go (EError str) = pure e
+
+            go (ELUT _ e) =
+                pure $ ELUT ranges e
+
+            go (EBPerm e1 e2) =
+               autoE e1 >>= \e1' -> autoE e2 >>= \e2' -> return (EBPerm e1' e2')
+
+            -- TODO: Revisit this, it seems defensive
+            go (EStruct tn tfs) = pure e
+            go (EProj _ fn)     = pure e
+
+    autolutF :: Fun Ty -> IO (Fun Ty)
+    autolutF f0@(MkFun f loc inf) =
+        MkFun <$> go f <*> pure loc <*> pure inf
+      where
+        go :: Fun0 Ty -> IO (Fun0 Ty)
+        go (MkFunDefined v params locals body@(MkExp _ loc inf))
+          | Right True <- shouldLUT dflags locals' ranges body = do
+            verbose dflags $ text "Function autolutted:" </> nest 4 (ppr f0 <> line) <>
+                             case pprLUTStats dflags locals' ranges body of
+                               Nothing  -> mempty
+                               Just doc -> line <> doc
+            pure $ MkFunDefined v params locals (MkExp (ELUT ranges body) loc inf)
+
+          where
+            locals' = [(v,ty) | (v,ty,_) <- locals]
+
+            ranges :: Map Name Range
+            ranges = maybe Map.empty id (varRanges body)
+
+        go (MkFunDefined v params locals body) =
+            MkFunDefined v params locals <$> autolutE body
+
+        go f@(MkFunExternal {}) =
+            pure f
+
+taskControlAutoLUTBug :: a
+taskControlAutoLUTBug =
+  error "BUG: AutoLUT hit a task start/stop node!"