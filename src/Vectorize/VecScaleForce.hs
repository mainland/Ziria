{-
   Copyright (c) Microsoft Corporation
   All rights reserved.

   Licensed under the Apache License, Version 2.0 (the ""License""); you
   may not use this file except in compliance with the License. You may
   obtain a copy of the License at

   http://www.apache.org/licenses/LICENSE-2.0

   THIS CODE IS PROVIDED ON AN *AS IS* BASIS, WITHOUT WARRANTIES OR
   CONDITIONS OF ANY KIND, EITHER EXPRESS OR IMPLIED, INCLUDING WITHOUT
   LIMITATION ANY IMPLIED WARRANTIES OR CONDITIONS OF TITLE, FITNESS FOR
   A PARTICULAR PURPOSE, MERCHANTABLITY OR NON-INFRINGEMENT.

   See the Apache Version 2.0 License for specific language governing
   permissions and limitations under the License.
-}

{-# LANGUAGE RebindableSyntax, FlexibleInstances, MultiParamTypeClasses #-}

module VecScaleForce ( doVectorizeCompForce ) where

import AstExpr
import AstComp

import Prelude ( ($), mod, div
               , fromInteger, (>)
               , Int, Maybe (..), String, Bool(..), snd, fst
               , (<=), error, (==), (<), otherwise, Show (..)
               , Either (..) )

import AstCombinator

import PpComp
import qualified GenSym as GS

import Text.Parsec.Pos

import qualified Data.Set as S
import Control.Monad.State

import Data.List as M

import System.IO

import Data.Maybe ( fromJust )
import CardinalityAnalysis

import Rebindables


import VecMonad

-- Rebinding if/then/else
instance IfThenElse Bool a where
 ifThenElse True x y  = x
 ifThenElse False x y = y
instance IfThenElse XExp XComp where
 ifThenElse x y z = xIf x y z


force_takes :: (Name,Name,Name) -- (in_buff,is_empty,in_buff_idx)
            -> Int              -- finalin : desired chunk size
            -> CTy              -- cty : (done)-type of current take or takes
            -> Maybe SourcePos  -- loc
            -> Maybe Int        -- Nothing = Take, Just n = Takes n
            -> VecMBnd (Comp () ())
force_takes (in_buff, is_empty, in_buff_idx) finalin cty loc ne
  = let done_ty = fromJust $ doneTyOfCTyBase cty
    in
    case ne of
       Nothing
         | 1 <= finalin
         -> rewrite_takes in_buff is_empty in_buff_idx
                          finalin Nothing done_ty loc
         | otherwise -> error "Bogus 'finalin' annotation (zero)"
       Just n ->
          if n <= finalin then
             rewrite_takes in_buff is_empty in_buff_idx
                           finalin (Just n) done_ty loc
          else
           do { -- calculate some types and residual elements
              ; let rest = n `mod` finalin
              ; let (TArr _ tbase) = done_ty

                -- declare integer counter and buffer
              ; cnt <- newDeclTypedName "cnt" tint loc
                              (Just $ eVal loc () (VInt 0))
              ; let arrty = TArr (Literal finalin) tbase
              ; ya_buff <- newDeclTypedName "ya_buff" arrty loc Nothing

              -- ; liftIO $ putStrLn "force_takes, 1"

                -- introduce some typed names for binds
              ; x <- newTypedName "x" (TArr (Literal finalin) tbase) loc
              ; y <- newTypedName "y" (TArr (Literal rest) tbase) loc
              ; i <- newTypedName "i" tint loc


              -- ; liftIO $ putStrLn "force_takes, 2"

              ; let zERO = 0::Int
                    oNE  = 1::Int

              ; takes_finalin
                   <- rewrite_takes in_buff is_empty in_buff_idx
                                    finalin (Just finalin) done_ty loc

              -- ; liftIO $ putStrLn ("takes_finalin = " ++ show takes_finalin)

              ; takes_rest
                   <- rewrite_takes in_buff is_empty in_buff_idx
                                    finalin (Just rest) done_ty loc

              -- ; liftIO $ putStrLn ("takes_rest = " ++ show takes_rest)

              ; let comp = xSeq $
                           [ CMD $ cnt .:= zERO
                           , CMD $
                             xTimes i zERO (n `div` finalin) $
                             xSeq [ CMD $ x <:- takes_finalin -- xTakes finalin
                                  , CMD $ ya_buff .!(i .* finalin, finalin).:= x
                                  , CMD $ cnt .:= (cnt .+ oNE)
                                  ]
                           , CMD $
                             if (0 < rest) then
                              xSeq [ CMD $ y <:- takes_rest  -- xTakes rest
                                   , CMD $ ya_buff.!(cnt, rest) .:= y
                                   , CMD $ xReturn ForceInline ya_buff
                                   ]
                             else xReturn ForceInline ya_buff
                           ]

              -- ; liftIO $ putStrLn $ "comp = " ++ show (comp loc)

              ; return (comp loc)
           }


force_emits :: (Name,Name)               -- (out_buff, out_buff_idx)
            -> Either (Exp Ty) (Exp Ty)  -- Left (Emit e), Right => Emits e
            -> Int                       -- finalout
            -> Maybe SourcePos
            -> VecMBnd (Comp () ())
force_emits (out_buff, out_buff_idx) e_or_es finalout loc
  = case e_or_es of
      Left e
        | 1 <= finalout
        -> -- return $ cEmit loc () (eraseExp e)
            rewrite_emits out_buff out_buff_idx (Left $ eraseExp e)
                   finalout (info e) loc
        | otherwise -> error "Bogus 'finalout' annotation (zero)!"
      Right es
        | (TArr (Literal n) tbase) <- info es
        -> do { x <- newTypedName "x" (info es) loc
              ; i <- newTypedName "i" tint loc

                -- Declare a counter
              ; cnt <- newDeclTypedName "cnt" tint loc
                          (Just $ eVal loc () (VInt 0))

              ; let rest = n `mod` finalout

              ; emits_i_finalout
                   <- rewrite_emits out_buff out_buff_idx
                            (Right ((x .!(i .* finalout, finalout)) loc))
                            finalout
                            (TArr (Literal finalout) tbase) loc
              ; emit_cnt
                   <- rewrite_emits out_buff out_buff_idx
                            (Left ((x .! cnt) loc)) finalout tbase loc

              ; emits_cnt_rest
                   <- rewrite_emits out_buff out_buff_idx
                            (Right ((x .!(cnt .* finalout, rest)) loc))
                            finalout
                            (TArr (Literal rest) tbase) loc

              ; let c = xLetE x AutoInline es $
                        xSeq $
                        [ CMD $ cnt .:= (0::Int)
                        , CMD $ xTimes i (0::Int) (n `div` finalout) $
                                xSeq [CMD$ cnt .:= (cnt .+ (1::Int))
                                     ,CMD$ emits_i_finalout
                                      -- xEmits (x.!(i.* finalout,finalout))
                                     ]
                        , CMD $ if rest == 1 then
                                  -- xEmit (x .! cnt)
                                  (\_ -> emit_cnt)
                                else if (rest > 1) then
                                  -- xEmits (x .!(cnt .* finalout, rest))
                                  (\_ -> emits_cnt_rest)
                                else
                                  xReturn AutoInline ()
                        ]

              ; return $ c loc
              }
        | otherwise
        -> error "BUG: emits but non array emitted value!?"


rewrite_takes :: Name -> Name -> Name
              -> Int -> Maybe Int -> Ty
              -> Maybe SourcePos -> VecMBnd (Comp () ())
rewrite_takes in_buff     -- Input buffer name (of size finalin)
              is_empty    -- Is input buffer empty?
              in_buff_idx -- Current index into the buffer
              finalin     -- Desired chunk size
              n           -- Size of current take. Precondition (n <= finalin)
                          -- Nothing means 'take', Just n0 means 'takes'
              take_ty     -- Type of current take (or takes)
              loc         -- Location
  = do { -- declare a temp counter as a short lived
         -- intermediate (C compiler can register it away hopefully)

       ; tmp_idx <- newDeclTypedName "idx" tint loc (Just $ eVal loc () (VInt 0))
       ; let (tbase,n0) = case n of
                            Nothing -> (take_ty,1)
                            Just n0 -> case take_ty of
                                         TArr _ tb -> (tb,n0)
                                         _other -> error "BUG:rewrite_take"
{-
       ; liftIO $ putStrLn "rewrite_takes,1"
       ; liftIO $ putStrLn $ "tbase = " ++ show tbase
       ; liftIO $ putStrLn $ "n0 = " ++ show n0
       ; liftIO $ putStrLn "rewrite_takes,2"
       ; liftIO $ putStrLn $ "finalin = " ++ show finalin
-}
       ; x <- newTypedName "x" (TArr (Literal finalin) tbase) loc
       ; u <- newTypedName "u" TUnit loc
       ; let c =
               xSeq [ CMD $
                      if is_empty .= True then
                         xSeq [ CMD $ x <:- xTake
                              , CMD $ in_buff .:= x
                              , CMD $ is_empty .:= False
                              , CMD $ in_buff_idx .:= (0::Int)
                              ]
                       else xReturn AutoInline ()
                     , CMD $
                       if finalin .= (in_buff_idx .+ n0) then
                         xSeq [ CMD $ is_empty .:= True
                              , CMD $ xReturn ForceInline (in_buff .! (in_buff_idx,n0))
                              ]
                       else if ((in_buff_idx .+ n0) .< finalin) then
                               xSeq [ CMD $ tmp_idx .:= in_buff_idx
                                    , CMD $ in_buff_idx .:= (in_buff_idx .+ n0)
                                    , CMD $ xReturn ForceInline (in_buff .! (tmp_idx,n0))
                                    ]
                                 -- The only reason this is an error is the
                                 -- lack of memcpy as a primitive but
                                 -- probably we will not encountere any such
                                 -- misaligned annotations.
                            else xSeq [ CMD $ u <:- xError "rewrite_take: unaligned!"
                                        -- Just a dummy return to make code generator happy ...
                                        -- Fix this at some point by providing a proper
                                        -- computer-level error function
                                      , CMD $ xReturn ForceInline (in_buff .!(0::Int,n0))
                                      ]
                     ] loc
--       ; liftIO $ putStrLn "rewrite_takes,3"
--       ; liftIO $ putStrLn $ "c = " ++ show c
       ; return c
       }

rewrite_emits :: Name -> Name -> Either (Exp ()) (Exp ())
              -> Int -> Ty
              -> Maybe SourcePos -> VecMBnd (Comp () ())
rewrite_emits out_buf     -- buffer where we store the output
              out_buf_idx -- index
              e_or_es     -- what to emit(s)
              finalout    -- Desired chunk size
              emit_ty     -- the type of e_or_es, whatever it was
              loc
 = do { x <- newTypedName "x" emit_ty loc
      ; let es = case e_or_es of { Left e -> e ; Right es -> es }
      ; let n = case emit_ty of
                  TArr (Literal n0) _ -> n0
                  _other -> 1
      ; let comp =
              xLetE x AutoInline es $
              if finalout .= (out_buf_idx .+ n) then
                   xSeq [ CMD $
                          case e_or_es of
                            Left {}  -> (out_buf .! out_buf_idx) .:= x
                            Right {} -> out_buf .! (out_buf_idx, n) .:= x
                        , CMD $ out_buf_idx .:= (0::Int)
                        , CMD $ xEmit out_buf
                        ]
              else if (out_buf_idx .+ n .< finalout ) then
                   xSeq [ CMD $
                          case e_or_es of
                            Left {}  -> out_buf .! out_buf_idx .:= x
                            Right {} -> out_buf .! (out_buf_idx, n) .:= x
                        , CMD $ out_buf_idx .:= (out_buf_idx .+ n)
                        ]
              else xError "rewrite_emit: unaligned!"
      ; return (comp loc)
      }

doVectorizeCompForce :: Comp (CTy,Card) Ty
                     -> (Int, Int) -- input and output desired widths
                     -> VecM (Comp () ())
-- Precondition: computer is not of simple cardinality.  If it were it
-- would have been possible to check for the validity of the hint in
-- Vectorize.hs
doVectorizeCompForce comp (finalin,finalout)
  | let take_ty = inTyOfCTyBase  (fst $ compInfo comp)
  , let emit_ty = yldTyOfCTyBase (fst $ compInfo comp)
  , let loc     = compLoc comp
  = do { -- vecMIO $ putStrLn "A"
       ; (vect_body,binds) <- runVecMBnd $ create_vectorized take_ty emit_ty loc
         -- ; vecMIO $ putStrLn "B"
       ; fname <- newVectName "forced" loc
       ; let comp' = cLetFunC loc () fname
                        []    -- params
                        binds -- locals
                        vect_body
                        (cCall loc () fname [])
       -- ; vecMIO $ putStrLn $ "F" ++ show comp'
       -- ; vecMIO $ putStrLn "G"
       ; return comp'
       }

  where create_vectorized take_ty emit_ty loc
          = do { -- declare global names
                 let finalin_ty  = TArr (Literal finalin)  take_ty
               ; let finalout_ty = TArr (Literal finalout) emit_ty

--               ; liftIO $ putStrLn "C"

               ; let exp0     = eVal loc () (VInt 0)
               ; let exp_true = eVal loc () (VBool True)

               ; in_buff  <- newDeclTypedName "in_buff" finalin_ty loc Nothing
               ; is_empty <- newDeclTypedName "is_empty" TBool loc (Just exp_true)
               ; in_buff_idx <- newDeclTypedName "in_buff_idx" tint loc (Just exp0)
               ; out_buff <- newDeclTypedName "out_buff" finalout_ty loc Nothing
               ; out_buff_idx <- newDeclTypedName "out_buff_idx" tint loc (Just exp0)

               ; vect_body (in_buff, is_empty, in_buff_idx)
                           (out_buff,out_buff_idx) comp
               }
        vect_body (in_buff, is_empty, in_buff_idx)
                  (out_buff,out_buff_idx) comp = go comp
          where
            go comp =
             do { -- liftIO $ putStrLn "go"
                ; let loc = compLoc comp
                ; case unComp comp of
                    (Var x) -> liftVecM (lookupCVarBind x) >>= go
                               -- Here there is a known problem with higher-order
                               -- functions, since a h.o. param will not be in the
                               -- environment bound to a computation.
                    (BindMany c1 xs_cs) ->
                      do { c1' <- go c1
                         ; let go_one (x,c) = go c >>= \c' -> return (x,c')
                         ; xs_cs' <- mapM go_one xs_cs
                         ; return (MkComp (mkBindMany c1' xs_cs') loc ())
                         }
                    (Let x c1 c2) ->
                      extendCVarBind' x c1 $ go c2
                    (LetE x fi e c1) ->
                        do { c1' <- go c1
                           ; return $ cLetE loc () x fi (eraseExp e) c1' }
                    -- CL
                    (LetERef x t (Just e) c1) ->
                        do { c1' <- go c1
                           ; return (MkComp (LetERef x t (Just (eraseExp e)) c1') loc ()) }
                    (LetERef x t Nothing c1) ->
                        do { c1' <- go c1
                           ; return (MkComp (LetERef x t Nothing c1') loc ())
                        }
                    (LetHeader x fn@(MkFun (MkFunDefined {}) _ _) c1) ->
                        do { c1' <- go c1
                           ; return $ cLetHeader loc () x (eraseFun fn) c1' }
                    --
                    (LetFunC f params locals c1 c2) ->
                       -- Aggressive specialization
                       do { -- liftIO $ putStrLn "S"
                          ; r <- extendCFunBind' f params locals c1 $ go c2
                          ; -- liftIO $ putStrLn "R"
                          ; return r
                          }

                    (Call f es) ->
                          do { (CFunBind { cfun_params = prms
                                         , cfun_locals = lcls
                                         , cfun_body = body }) <- liftVecM $
                                                                  lookupCFunBind f
                             ; vbody <- go body
                             ; new_f <- liftVecM $
                                        newVectName (name f ++ "_spec") loc
                             ; let es'   = map eraseCallArg es
                                   call = MkComp (Call new_f es') loc ()
                                   lcls' = eraseLocals lcls
                                   let0 = LetFunC new_f prms lcls' vbody call
                             ; return (MkComp let0 loc ())
                             }
                    (Branch e c1 c2) ->
                         do { c1' <- go c1
                            ; c2' <- go c2
                            ; return $ cBranch loc () (eraseExp e) c1' c2' }

                    (Interleave {}) ->
                        liftVecM $ vecMFail $
                        "Can't force vectorization of non-simple comp: interleave"
                    (Repeat {}) ->
                        liftVecM $ vecMFail $
                        "Can't force vectorization of non-simple comp: repeat"
                    (Filter {}) ->
                        liftVecM $ vecMFail $
                        "Can't force vectorization of non-simple comp: filter"
                    (Map {}) ->
                        liftVecM $ vecMFail $
                        "Can't force vectorization of non-simple comp: map"
                    (Par p c1 c2) ->
                        liftVecM $ vecMFail $
                        "Can't force vectorization of non-simple comp: par"
                    (Mitigate {}) ->
                        liftVecM $ vecMFail "Can't force vectorization of non-simple comp: mitigate"

<<<<<<< HEAD
                    (ActivateTask {}) -> 
                        liftVecM $ vecMFail "BUG: ActivateTask should never appear pre vectorization!"
                    (DeactivateSelf) -> 
                        liftVecM $ vecMFail "BUG: DeactivateSelf should never appear pre vectorization!"

                    (VectComp hint c) -> 
                        liftVecM $ 
                        vecMFail "Nested vectorization annotations disallowed" 
=======
                    (VectComp hint c) ->
                        liftVecM $
                        vecMFail "Nested vectorization annotations disallowed"
>>>>>>> 3ac3bcdc

                    (Until e c) ->
                       do { c' <- go c
                          ; return $ cUntil loc () (eraseExp e) c' }
                    (While e c) ->
                       do { c' <- go c
                          ; return $ cWhile loc () (eraseExp e) c' }
                    (Times ui e elen x c1) ->
                       do { c1' <- go c1
                          ; return $
                            cTimes loc () ui (eraseExp e) (eraseExp elen) x c1' }

                    (ReadSrc mty)  -> return $ cReadSrc loc () mty
                    (WriteSnk mty) -> return $ cWriteSnk loc () mty
                    (ReadInternal bid tp) -> return $ cReadInternal loc () bid tp
                    (WriteInternal bid)   -> return $ cWriteInternal loc () bid

                    (Return fi e) -> return $ cReturn loc () fi (eraseExp e)

                    -- CL
                    (LetHeader n fn@(MkFun (MkFunExternal {}) _ _) c) ->
                       do { c' <- go c
                          ; return $ cLetHeader loc () n (eraseFun fn) c' }
                    --
                    (LetStruct sdef c) ->
                       do { c' <- go c
                          ; return $ cLetStruct loc () sdef c' }

                    (Seq c1 c2) ->
                       do { c1' <- go c1
                          ; c2' <- go c2
                          ; return $ cSeq loc () c1' c2' }

                    (Standalone c) ->
                       do { c' <- go c
                          ; return $ cStandalone loc () c' }

                    (Take1)
                      -> force_takes (in_buff,is_empty,in_buff_idx)
                              finalin (fst $ compInfo comp) loc Nothing
                    (Take e)
                      | EVal (VInt n) <- unExp e
                      -> do { r <- force_takes (in_buff,is_empty,in_buff_idx)
                                        finalin (fst $ compInfo comp) loc (Just $ fromInteger n)
                            -- ; liftIO $ putStrLn $ "TAKES: " ++ show r
                            ; return r
                            }
                      | otherwise
                      -> liftVecM $ vecMFail "Take with non constant array size!"
                    (Emit e)
                      -> do { r <- force_emits (out_buff, out_buff_idx) (Left e)
                                   finalout loc
                            -- ; liftIO $ putStrLn $ "EMITS: " ++ show r
                            ; return r
                            }
                    (Emits es)
                      -> force_emits (out_buff, out_buff_idx) (Right es)
                              finalout loc

                }

<|MERGE_RESOLUTION|>--- conflicted
+++ resolved
@@ -422,20 +422,14 @@
                     (Mitigate {}) ->
                         liftVecM $ vecMFail "Can't force vectorization of non-simple comp: mitigate"
 
-<<<<<<< HEAD
                     (ActivateTask {}) -> 
                         liftVecM $ vecMFail "BUG: ActivateTask should never appear pre vectorization!"
                     (DeactivateSelf) -> 
                         liftVecM $ vecMFail "BUG: DeactivateSelf should never appear pre vectorization!"
 
-                    (VectComp hint c) -> 
-                        liftVecM $ 
-                        vecMFail "Nested vectorization annotations disallowed" 
-=======
                     (VectComp hint c) ->
                         liftVecM $
                         vecMFail "Nested vectorization annotations disallowed"
->>>>>>> 3ac3bcdc
 
                     (Until e c) ->
                        do { c' <- go c
