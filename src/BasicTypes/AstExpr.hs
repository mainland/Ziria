--- conflicted
+++ resolved
@@ -1,1022 +1,1013 @@
-{- 
-   Copyright (c) Microsoft Corporation
-   All rights reserved. 
-
-   Licensed under the Apache License, Version 2.0 (the ""License""); you
-   may not use this file except in compliance with the License. You may
-   obtain a copy of the License at
-
-   http://www.apache.org/licenses/LICENSE-2.0
-
-   THIS CODE IS PROVIDED ON AN *AS IS* BASIS, WITHOUT WARRANTIES OR
-   CONDITIONS OF ANY KIND, EITHER EXPRESS OR IMPLIED, INCLUDING WITHOUT
-   LIMITATION ANY IMPLIED WARRANTIES OR CONDITIONS OF TITLE, FITNESS FOR
-   A PARTICULAR PURPOSE, MERCHANTABLITY OR NON-INFRINGEMENT.
-
-   See the Apache Version 2.0 License for specific language governing
-   permissions and limitations under the License.
--}
-{-# LANGUAGE GADTs, MultiParamTypeClasses, FlexibleInstances #-}
-
-module AstExpr where
-
-import {-# SOURCE #-} Analysis.Range
-
-import Text.Parsec.Pos
-import Data.Map (Map)
-import qualified Data.Set as S
-import Data.Maybe
-import Text.PrettyPrint.Mainland
-
-import Data.Functor.Identity ( Identity (..) )
-import Control.Monad.State 
-
-
-data Precision 
-     = Full
-     | Fixed Int
-     | Unknown Name
-  deriving (Show,Eq)
-
-data UnOp =
-    NatExp
-  | Neg    
-  | Not
-  | BwNeg
-  | Cast Ty   -- Cast to this target type
-  | ALength
-  deriving Eq
-           
-data BinOp =
-  -- arithmetic operators
-    Add
-  | Sub
-  | Mult
-  | Div
-  | Rem
-  | Expon
-  -- bitwise operators
-  | ShL
-  | ShR
-  | BwAnd
-  | BwOr
-  | BwXor
-  -- comparison operators
-  | Eq
-  | Neq
-  | Lt
-  | Gt
-  | Leq
-  | Geq
-  | And
-  | Or
-  deriving (Eq, Show)
-
-data Val where
-  VBit    :: Bool -> Val
-  VInt    :: Int -> Val
-  VDouble :: Precision -> Double -> Val
-  VBool   :: Bool -> Val
-  VString :: String -> Val
-  VUnit   :: Val
-  deriving (Show, Eq)
-
-
-data Name 
-  = MkName { name      :: String
-           , uniqId    :: String
-           , mbtype    :: Maybe Ty 
-           , nameLoc :: Maybe SourcePos }
-
-
-                     
-instance Eq Name where
-  nm1 == nm2 = (name nm1 == name nm2) && (uniqId nm1 == uniqId nm2)
-
-instance Ord Name where
-  nm1 <= nm2 = (uniqId nm1 <= uniqId nm2)
-
-instance Show Name where
-  show (MkName x id _ loc)    = x
-
-instance Pretty Name where
-    ppr = string . show
-
-
-toName :: String -> Maybe SourcePos -> Maybe Ty -> Name
--- This is our only function to create new names 
-toName s mpos mty 
-  = MkName { name    = s
-           , uniqId  = s
-           , nameLoc = mpos
-           , mbtype  = mty }
-
-updNameId id nm = nm { uniqId = id }
-
-getLnNumInStr csp 
-   = case csp of
-       Just l  -> "ln" ++ (show $ sourceLine l) ++ "_"
-       Nothing -> "ln_"
-
-getNameWithUniq :: Name -> String
-getNameWithUniq nm = name nm ++ "_blk" ++ uniqId nm
-
-data LengthInfo
-     = LISingleton
-     | LILength Int -- Invariant: > 0
-  deriving Eq
-
-data UnrollInfo 
-  = Unroll        -- force unroll
-  | NoUnroll      -- force no-unroll
-  | AutoUnroll    -- do whatever the compiler would do (no annotation)
-  deriving Eq
-
-data Exp0 a where
-  EVal :: Val -> Exp0 a
-  EValArr :: [Val] -> Exp0 a
-  EVar :: Name -> Exp0 a
-  EUnOp :: UnOp -> Exp a -> Exp0 a
-  EBinOp :: BinOp -> Exp a -> Exp a -> Exp0 a
-
-  EAssign :: Exp a -> Exp a -> Exp0 a
-
-  -- EArrRead ex ei j.
-  -- Read a subarray of 'ex' starting at index ei of
-  -- length j and going as long as LengthInfo says.
-  -- Similarly for EArrWrite. 
-  -- If LengthInfo is LISingleton, then we are supposed to only read
-  -- at a single position and return a scalar. Otherwise we return an array.
-  EArrRead :: Exp a -> Exp a -> LengthInfo -> Exp0 a
-  EArrWrite :: Exp a -> Exp a -> LengthInfo -> Exp a -> Exp0 a
-
-  EIter :: Name -> Name -> Exp a -> Exp a -> Exp0 a
-
-  EFor :: UnrollInfo -> Name -> Exp a -> Exp a -> Exp a -> Exp0 a
-
-
-  EWhile :: Exp a -> Exp a -> Exp0 a 
-
-
-  ELet :: Name -> Exp a -> Exp a -> Exp0 a
-
-  -- Potentially initialized read/write variable
-  ELetRef :: Name -> Either Ty (Exp a) -> Exp a -> Exp0 a 
-
-  ESeq :: Exp a -> Exp a -> Exp0 a
-  ECall :: Exp a -> [Exp a] -> Exp0 a
-  EIf :: Exp a -> Exp a -> Exp a -> Exp0 a
-
-  -- Print any expression, for debugging
-  EPrint :: Bool -> Exp a -> Exp0 a     
-     
-  -- Generate runtime failure, with error report
-  EError :: String -> Exp0 a                 
-  ELUT :: Map Name Range -> Exp a -> Exp0 a 
-
-  -- Permute a bit array: In the long run this should probably
-  -- become a generalized array read but for now I am keeping it as 
-  -- is. 
-  --  e1 : arr[N] bit   e2 : arr[N] int 
-  --  ------------------------------------
-  --   EBPerm e1 e2  : arr[N] bit
-  EBPerm :: Exp a -> Exp a -> Exp0 a                     
-
-  -- Constructing structs
-  EStruct :: TyName -> [(String,Exp a)] -> Exp0 a
-  -- Project field out of a struct 
-  EProj   :: Exp a -> String -> Exp0 a
-
-
-isEVal :: Exp a -> Bool
-isEVal e 
-  | EVal {} <- unExp e 
-  = True
-isEVal _ 
-  = False 
-
--- Convenience constructors
-eVal :: Maybe SourcePos -> a -> Val -> Exp a
-eVal loc a v = MkExp (EVal v) loc a 
-eValArr :: Maybe SourcePos -> a ->  [Val] -> Exp a
-eValArr loc a v = MkExp (EValArr v) loc a 
-eVar :: Maybe SourcePos -> a ->  Name -> Exp a
-eVar loc a v = MkExp (EVar v) loc a 
-eUnOp :: Maybe SourcePos -> a -> UnOp -> Exp a -> Exp a
-eUnOp loc a o v = MkExp (EUnOp o v) loc a 
-eBinOp :: Maybe SourcePos -> a -> BinOp -> Exp a -> Exp a -> Exp a
-eBinOp loc a b x y = MkExp (EBinOp b x y) loc a 
-eAssign :: Maybe SourcePos -> a ->  Exp a -> Exp a -> Exp a
-eAssign loc a x y = MkExp (EAssign x y) loc a 
-eArrRead :: Maybe SourcePos -> a ->  Exp a -> Exp a -> LengthInfo -> Exp a
-eArrRead loc a x y l = MkExp (EArrRead x y l) loc a 
-eArrWrite :: Maybe SourcePos -> a ->  Exp a -> Exp a -> LengthInfo -> Exp a -> Exp a
-eArrWrite loc a x y l e = MkExp (EArrWrite x y l e) loc a 
-eIter :: Maybe SourcePos -> a -> Name -> Name -> Exp a -> Exp a -> Exp a
-eIter loc a x y e1 e2 = MkExp (EIter x y e1 e2) loc a  
-eFor :: Maybe SourcePos -> a -> UnrollInfo -> Name -> Exp a -> Exp a -> Exp a -> Exp a
-eFor loc a ui n e1 e2 e3 = MkExp (EFor ui n e1 e2 e3) loc a 
-eLet :: Maybe SourcePos -> a ->  Name -> Exp a -> Exp a -> Exp a
-eLet loc a x e1 e2 = MkExp (ELet x e1 e2) loc a 
-eLetRef :: Maybe SourcePos -> a ->  Name -> Either Ty (Exp a) -> Exp a -> Exp a 
-eLetRef loc a nm x e = MkExp (ELetRef nm x e) loc a 
-eSeq :: Maybe SourcePos -> a ->  Exp a -> Exp a -> Exp a
-eSeq loc a e1 e2 = MkExp (ESeq e1 e2) loc a 
-eCall :: Maybe SourcePos -> a ->  Exp a -> [Exp a] -> Exp a
-eCall loc a e es = MkExp (ECall e es) loc a 
-eIf :: Maybe SourcePos -> a ->  Exp a -> Exp a -> Exp a -> Exp a
-eIf loc a e1 e2 e3 = MkExp (EIf e1 e2 e3) loc a 
-ePrint :: Maybe SourcePos -> a ->  Bool -> Exp a -> Exp a
-ePrint loc a b e = MkExp (EPrint b e) loc a 
-eError :: Maybe SourcePos -> a ->  String -> Exp a
-eError loc a s = MkExp (EError s) loc a 
-eLUT :: Maybe SourcePos -> a ->  Map Name Range -> Exp a -> Exp a 
-eLUT loc a m e = MkExp (ELUT m e) loc a 
-eBPerm :: Maybe SourcePos -> a ->  Exp a -> Exp a -> Exp a                     
-eBPerm loc a e1 e2 = MkExp (EBPerm e1 e2) loc a 
-eStruct :: Maybe SourcePos -> a ->  TyName -> [(String,Exp a)] -> Exp a
-eStruct loc a tn es = MkExp (EStruct tn es) loc a 
-eProj :: Maybe SourcePos -> a ->  Exp a -> String -> Exp a
-eProj loc a e s = MkExp (EProj e s) loc a  
-
-
-eWhile :: Maybe SourcePos -> a -> Exp a -> Exp a -> Exp a 
-eWhile loc a econd ebody = MkExp (EWhile econd ebody) loc a 
-
-
-isArrTy :: Ty -> Bool
-isArrTy (TArr n _) = True
-isArrTy _          = False
-
-getArrTy :: Ty -> Ty
-getArrTy (TArr n t) = t
-getArrTy t          = t
-
-
-expEq :: Exp a -> Exp a -> Bool
--- Are these two expressions /definitely/ equal? 
-expEq e e' = expEq0 (unExp e) (unExp e')
-  where
-    expEq0 (EVal v) (EVal v') = v == v' 
-    expEq0 (EVar x) (EVar y)  = x == y
-    expEq0 (EArrRead e1 e2 li) (EArrRead e1' e2' li')
-      = expEq e1 e1' && expEq e2 e2' && (li == li') 
-    expEq0 (EUnOp u1 e1) (EUnOp u1' e1')
-      = (u1 == u1') && expEq e1 e1'
-    expEq0 (EBinOp b e1 e2) (EBinOp b' e1' e2')
-      = (b == b') && expEq e1 e1' && expEq e2 e2'
-    expEq0 _e _e' = False
-
-data Exp a 
-  = MkExp { unExp :: Exp0 a
-          , expLoc :: Maybe SourcePos
-          , info :: a }
-
-type SrcExp = Exp ()
-
-
-toExp :: a -> Exp0 a -> Exp a
-toExp a e = MkExp { unExp = e, expLoc = Nothing, info = a }
-
-toExpPos :: a -> SourcePos -> Exp0 a -> Exp a
-toExpPos a pos e = MkExp { unExp = e, expLoc = Just pos, info = a }
-
-binopList :: BinOp -> a -> Exp a -> [Exp a] -> Exp a
-binopList op a e0 []       = e0
-binopList op a e0 (e : es) = toExp a $ EBinOp op e (binopList op a e0 es)
-
-data NumExpr where
-  Literal :: Int -> NumExpr
-
-  -- NVar: Length to be inferred from the context
-  -- Int parameter denotes the max length seen
-  -- and is used as a return of length function on polymorphic arrays
-  -- to denote the max array size that can occur in the program
-  NVar :: Name -> Int -> NumExpr 
-  
-  -- NArr: Length is the same as the length of the array of the given name
-  NArr :: Name -> NumExpr        
-  
-  deriving Eq
-
-data BitWidth 
-  = BW8 
-  | BW16 
-  | BW32 
-  | BWUnknown BWVar
-  deriving (Eq, Show)
-
-type BWVar = String
-
-tint32  = TInt BW32
-tint16  = TInt BW16
-tint8   = TInt BW8
-tint    = tint32
-
-tdouble = TDouble Full 
-
-data Ty where
-  -- TVars are just strings since they don't appear in user programs
-  TVar      :: TyVar -> Ty 
-  TUnit     :: Ty
-  TBit      :: Ty
-  TBool     :: Ty
-  TString   :: Ty                       -- Currently we have very limited supports for strings - 
-                                        -- they can only be printed
-  TArr      :: NumExpr -> Ty -> Ty
-  TInt      :: BitWidth -> Ty
-  TDouble   :: Precision -> Ty
-  TStruct   :: TyName -> Ty
-  TInterval :: Int -> Ty
-
-  -- Arrow and buffer types
-  TArrow :: [Ty] -> Ty -> Ty
-  TBuff  :: BufTy -> Ty
-
-  deriving Eq
-
-data BufTy 
-  = IntBuf { bufty_ty   :: Ty }   -- Identifier and type of buffer 
-  | ExtBuf { bufty_base :: Ty }   -- *Base* type of buffer 
-  deriving Eq
-
-type BufId  = String
-type TyName = String
-
-
--- For now
-type TyVar = String
-
-
--- Structure definitions
-data StructDef 
-  = StructDef { struct_name :: String
-              , struct_flds :: [(String,Ty)] }
-
-
-dotDotName = toName "..." Nothing Nothing
-
--- Just for debugging purposes
-unknownTArr :: Ty
-unknownTArr = TArr (NVar dotDotName 0) (TVar (name dotDotName))
-
-unknownTArrOfBase :: Ty -> Ty
-unknownTArrOfBase t = TArr (NVar dotDotName 0) t
-
-unknownTFun :: Int -> Ty
-unknownTFun n = TArrow (replicate n (TVar (name dotDotName))) 
-                       (TVar (name dotDotName))
-
-
--- Observations/questions about the following code
--- (a) Excludes Bit. Not sure why. (TODO)
--- (b) Type variables are scalars but after subst they may not be?
--- (c) Structs are assumed to be scalars. Probably that's fine as they
---     can be treated in a CBV fashion.
-isScalarTy :: Ty -> Bool
-isScalarTy ty =
-  case ty of
-    TVar {}      -> True      
-    TUnit        -> True
-    TBit         -> False     
-    TInt {}      -> True
-    TDouble {}   -> True
-    TStruct {}   -> True 
-    TBool        -> True
-    TString      -> True
-    TInterval {} -> False
-    TArr {}      -> False
-    TArrow {}    -> False
-    TBuff {}     -> False 
-
-
-
--- Does this type support arithmetic operations?
-supportsArithTy :: Ty -> Bool
-supportsArithTy ty = 
-  case ty of 
-    TVar {}      -> True
-    TInt {}      -> True
-    TDouble {}   -> True
-    TStruct {}   -> isComplexTy ty
-    _other       -> False
-
-
--- Does this type support direct comparison (= in C)
-supportsEqTy :: Ty -> Bool
-supportsEqTy ty = 
-  case ty of 
-    TVar {}      -> True 
-    TUnit        -> True
-    TBit         -> True
-    TInt {}      -> True
-    TDouble {}   -> True
-    TStruct {}   -> True 
-    TBool        -> True
-    TString      -> False
-    _other       -> False
-
--- Does this type support <, <= etc?
-supportsCmpTy :: Ty -> Bool 
-supportsCmpTy ty = 
-  case ty of
-    TVar {}      -> True
-    TInt {}      -> True
-    TDouble {}   -> True
-    TBool        -> True
-    TString      -> False
-    _other       -> False
-
-
-isComplexTy :: Ty -> Bool
-isComplexTy (TStruct tn) 
-  = any (== tn) [ complexTyName
-                , complex8TyName
-                , complex16TyName 
-                , complex32TyName 
-                ]
-isComplexTy _other = False
-
-complexTyName :: TyName
-complexTyName = "complex"
-complex8TyName :: TyName
-complex8TyName = "complex8"
-complex16TyName :: TyName
-complex16TyName = "complex16"
-complex32TyName :: TyName
-complex32TyName = "complex32"
-
-tcomplex :: Ty
-tcomplex = TStruct complex32TyName
-tcomplex8 :: Ty
-tcomplex8 = TStruct complex8TyName
-tcomplex16 :: Ty
-tcomplex16 = TStruct complex16TyName
-tcomplex32 :: Ty
-tcomplex32 = TStruct complex32TyName
-
--- Primitive complex structures
-primComplexStructs :: [(TyName,StructDef)]
-primComplexStructs 
-  = [ (complex8TyName, 
-          StructDef complex8TyName [("re", TInt BW8), ("im", TInt BW8)])
-    , (complex16TyName, 
-          StructDef complex16TyName [("re", TInt BW16), ("im", TInt BW16)])
-    , (complex32TyName, 
-          StructDef complex32TyName [("re", TInt BW32), ("im", TInt BW32)]) 
-    ]
-
-data Fun0 a where
-  MkFunDefined  :: Name                       -- name
-                -> [(Name, Ty)]               -- params
-                -> [(Name,Ty,Maybe (Exp a))]  -- locals
-                -> Exp a                      -- body
-                -> Fun0 a
-  MkFunExternal :: Name                       -- name 
-                -> [(Name, Ty)]               -- params
-                -> Ty                         -- return type
-                -> Fun0 a
-
-{- TODO plug this in at some point 
-data FunDef a body  
-  = FunDef { funName   :: Name
-           , funParams :: [(Name,Ty)]
-           , funLocals :: [(Name,Ty,Maybe (Exp a))]
-           , funDef    :: body }
--}
-
-data Fun a 
-  = MkFun { unFun   :: Fun0 a
-          , funLoc  :: Maybe SourcePos
-          , funInfo :: a }
-
-
-toFunPos a pos fn = MkFun fn (Just pos) a
-
-funName :: Fun a -> Name
-funName fn = get (unFun fn)
-  where get (MkFunDefined nm params locals body) = nm
-        get (MkFunExternal nm _ _) = nm
-
-
-exprFVs' take_funs e 
-  = snd $ runState (mapExpM_aux return on_exp_action e) S.empty
-  where on_exp_action x = on_exp (unExp x) >> return x
-        -- NB: We collect the state in a bottom-up fashion
-        on_exp (EVar nm)              = modify (\s -> S.union (S.singleton nm) s)
-        on_exp (EFor _ x _e1 _e2 _e3) = modify (\s -> s S.\\ S.singleton x)
-        on_exp (ELet x _e1 _e2)       = modify (\s -> s S.\\ S.singleton x)
-        on_exp (ELetRef x _e1 _e2)    = modify (\s -> s S.\\ S.singleton x)
-        on_exp (EIter x v _e1 _e2) 
-          = do { modify (\s -> s S.\\ S.singleton x)
-               ; modify (\s -> s S.\\ S.singleton v) }
-        on_exp z@(ECall (MkExp (EVar nm) _ _) _es)
-          | take_funs = return ()
-          | otherwise = modify (\s -> s S.\\ S.singleton nm)
-        on_exp _z = return ()
-
-
--- NB: Take function variables (hence True)
-exprFVs = exprFVs' True 
--- NB: Don't take function variables when computing fvs of closure
-exprFVsClos = exprFVs' False  
-
-funFVs :: Fun a -> S.Set Name
-funFVs f = case unFun f of
-  MkFunDefined nm params locals body ->
-    -- NB: important that we use foldr here instead of foldl
-    (foldr (\(nm,_,me) s ->
-             let se = case me of
-                   Just e  -> S.union (exprFVs e) s
-                   Nothing -> s
-             in se S.\\ (S.singleton nm)) (exprFVs body) locals) S.\\
-    (S.fromList $ map fst params)
-  MkFunExternal nm params ty -> S.empty
-
-funFVsClos :: Fun a -> S.Set Name
-funFVsClos f = case unFun f of
-  MkFunDefined nm params locals body ->
-    -- NB: important that we use foldr here instead of foldl
-    (foldr (\(nm,_,me) s ->
-             let se = case me of
-                   Just e  -> S.union (exprFVsClos e) s
-                   Nothing -> s
-             in se S.\\ (S.singleton nm)) (exprFVsClos body) locals) S.\\
-    (S.fromList $ (map fst params) ++ (convTy params))
-  MkFunExternal nm params ty -> S.empty
-  -- We need to remove array length variables from the closure
-  where getPolymArrTy (n, t) 
-          | (TArr (NVar nv s) ta) <- t = [nv]
-          | (TArr (NArr nv) ta) <- t = [nv]
-          | otherwise = []
-        convTy (h:t) = (getPolymArrTy h) ++ (convTy t) 
-        convTy [] = []
-
-mapTyM :: Monad m => (Ty -> m Ty) -> Ty -> m Ty 
-mapTyM f ty = go ty
-  where go (TVar s)      = f (TVar s)
-        go TUnit         = f TUnit
-        go TBit          = f TBit
-        go TBool         = f TBool 
-        go TString       = f TString
-        go (TInt bw)     = f (TInt bw)
-        go (TStruct tn)  = f (TStruct tn)
-        go (TInterval n) = f (TInterval n)
-        go (TDouble p)   = f (TDouble p)
-        go (TArr n t)    = go t >>= \t' -> f (TArr n t')
-        go (TArrow ts t) = do { ts' <- mapM go ts
-                              ; t'  <- go t
-                              ; f (TArrow ts' t') }
-        go (TBuff (IntBuf bt)) = go bt >>= \bt' -> f (TBuff (IntBuf bt')) 
-        go (TBuff (ExtBuf bt)) = go bt >>= \bt' -> f (TBuff (ExtBuf bt'))
-
-mapTy :: (Ty -> Ty) -> Ty -> Ty 
-mapTy f ty = runIdentity (mapTyM (Identity . f) ty) 
-
-
-mapExpM_aux :: Monad m 
-            => (a -> m b)           -- What to do on types
-            -> (Exp b -> m (Exp b)) -- How to combine results
-            -> Exp a 
-            -> m (Exp b)
-mapExpM_aux on_ty f e = go e
-  where 
-    go e
-      = do { let loc = expLoc e
-           ; nfo <- on_ty (info e)
-           ; case unExp e of
-
-              EVal v       -> f (eVal loc nfo v) 
-
-              EValArr varr -> f (eValArr loc nfo varr) 
-
-              EVar x       -> f (eVar loc nfo x)
-
-              EUnOp op e1 ->
-                do e1' <- go e1
-                   f (eUnOp loc nfo op e1')
-
-              EBinOp op e1 e2 ->
-                do e1' <- go e1                        
-                   e2' <- go e2
-                   f (eBinOp loc nfo op e1' e2')
-
-              EAssign e1 e2 ->
-                do e1' <- go e1                        
-                   e2' <- go e2
-                   f (eAssign loc nfo e1' e2')  
-
-              EArrRead e1 e2 r -> 
-                do e1' <- go e1                        
-                   e2' <- go e2
-                   f (eArrRead loc nfo e1' e2' r)
-
-              EArrWrite e1 e2 r e3  -> 
-                do e1' <- go e1                        
-                   e2' <- go e2
-                   e3' <- go e3  
-                   f (eArrWrite loc nfo e1' e2' r e3')
-
-              EIter nm1 nm2 e1 e2 ->
-                do e1' <- go e1                        
-                   e2' <- go e2
-                   f (eIter loc nfo nm1 nm2 e1' e2')
-
-              EFor ui nm1 e1 e2 e3 ->
-                do e1' <- go e1                        
-                   e2' <- go e2
-                   e3' <- go e3 
-                   f (eFor loc nfo ui nm1 e1' e2' e3')
-
-
-              EWhile e1 e2 ->
-                do e1' <- go e1                        
-                   e2' <- go e2
-                   f (eWhile loc nfo e1' e2')
-
-              ELet nm1 e1 e2 -> 
-                do e1' <- go e1                        
-                   e2' <- go e2
-                   f (eLet loc nfo nm1 e1' e2')
-
-              ELetRef nm1 (Left x) e2 ->
-                do e2' <- go  e2
-                   f (eLetRef loc nfo nm1 (Left x) e2')
-
-              ELetRef nm1 (Right e1) e2 -> 
-                do e1' <- go  e1                        
-                   e2' <- go  e2
-                   f (eLetRef loc nfo nm1 (Right e1') e2') 
-
-              ESeq e1 e2 ->
-                do e1' <- go e1                        
-                   e2' <- go e2
-                   f (eSeq loc nfo e1' e2')
-
-              ECall e1 es      ->
-                do e1' <- go e1                        
-                   es' <- mapM go es
-                   f (eCall loc nfo e1' es')
-
-              EIf e1 e2 e3 -> 
-                do e1' <- go e1
-                   e2' <- go e2
-                   e3' <- go e3                          
-                   f (eIf loc nfo e1' e2' e3')
-
-              EPrint nl e1 -> 
-                do e1' <- go  e1
-                   f (ePrint loc nfo nl e1')
-
-              EError err -> f (eError loc nfo err)
-
-              ELUT r e1 -> 
-                do e1'  <- go e1
-                   f (eLUT loc nfo r e1')
-
-              EBPerm e1 e2 ->
-                do e1' <- go e1
-                   e2' <- go e2
-                   f (eBPerm loc nfo e1' e2')
-              
-              EStruct tn tfs -> 
-                do { let do_fld (t,e) = go e >>= \e' -> return (t,e')
-                   ; tfs' <- mapM do_fld tfs 
-                   ; f (eStruct loc nfo tn tfs') }
-
-              EProj e1 fn ->
-                do { e1' <- go e1
-                   ; f (eProj loc nfo e1' fn) }
-           }
-
-mapExpM_ :: Monad m => (Exp a -> m (Exp a)) -> Exp a -> m (Exp a)
-mapExpM_ f = mapExpM_aux return f
-
-
-mapLocalsM :: Monad m 
-           => (Exp a -> m (Exp b))
-           -> [(Name,Ty,Maybe (Exp a))] 
-           -> m [(Name,Ty,Maybe (Exp b))]
-mapLocalsM g locs = mapLocalsAndTysM g return locs
-
-mapLocalsAndTysM :: Monad m 
-                 => (Exp a -> m (Exp b))
-                 -> (Ty -> m Ty)
-                 -> [(Name,Ty,Maybe (Exp a))] 
-                 -> m [(Name,Ty,Maybe (Exp b))]
-mapLocalsAndTysM g on_ty locs = mapM do_loc locs
-  where do_loc (x,ty,Nothing) 
-          = do { ty' <- on_ty ty
-               ; return (x,ty',Nothing) 
-               }
-        do_loc (x,ty,Just e)  
-            = do { e' <- g e 
-                 ; ty' <- on_ty ty
-                 ; return (x,ty',Just e') 
-                 }
-
-
-mapFunAndTysM :: Monad m 
-        => (a -> m b)           -- on types 
-        -> (Ty -> m Ty)         -- on annotated types 
-        -> (Exp a -> m (Exp b)) -- on expressions 
-        -> Fun a 
-        -> m (Fun b)
-mapFunAndTysM on_ty on_concrete_ty on_exp fe
-  = case unFun fe of 
-     MkFunDefined nm params locals body 
-       -> do { params' <- mapM on_param params
-             ; locals' <- mapLocalsAndTysM on_exp on_concrete_ty locals 
-             ; body' <- on_exp body 
-             ; info' <- on_ty (funInfo fe) 
-             ; return $
-               MkFun (MkFunDefined nm params' locals' body') 
-                     (funLoc fe) info'
-             }
-     MkFunExternal nm params res_ty
-       -> do { info' <- on_ty (funInfo fe)
-             ; params' <- mapM on_param params
-             ; res_ty' <- on_concrete_ty res_ty
-             ; return $
-               MkFun (MkFunExternal nm params' res_ty') (funLoc fe) info' 
-             }
-  where on_param (pn,pt) = do { pt' <- on_concrete_ty pt; return (pn,pt') } 
-
-mapFunM :: Monad m 
-        => (a -> m b)           -- on types 
-        -> (Exp a -> m (Exp b)) -- on expressions 
-        -> Fun a 
-        -> m (Fun b)
-mapFunM on_ty on_exp fe = mapFunAndTysM on_ty return on_exp fe
-
-substExp :: Monad m => (Name, Exp a) -> Exp a -> m (Exp a)
-substExp (nm,e') e = mapExpM_ subst_var e
-  where subst_var e0
-          | EVar nm' <- unExp e0
-          = if nm == nm' then return e' else return e0
-          | otherwise
-          = return e0
-
-substLength :: Monad m => (Name, NumExpr) -> Exp Ty -> m (Exp Ty)
--- Substitute lengths through
-substLength (nm,numexpr) e 
-  = mapExpM_aux (substLengthTy (nm,numexpr)) return e
-
-substLengthTy :: Monad m => (Name,NumExpr) -> Ty -> m Ty 
-substLengthTy (nm,numexpr) = mapTyM on_ty
-  where on_ty (TArr (NVar nm' m) ty) 
-          | nm == nm' 
-          = return (TArr numexpr ty)
-        on_ty ty_other 
-          = return ty_other
-
-substAllLengthTy :: Monad m => [(Name,NumExpr)] -> Ty -> m Ty
-substAllLengthTy substs t 
-  = foldM (\x p -> substLengthTy p x) t substs
-
-substAllTyped :: Monad m 
-              => [(Name, Exp Ty)] 
-              -> [(Name,NumExpr)] 
-              -> Exp Ty 
-              -> m (Exp Ty)
-substAllTyped substs len_substs e 
-  = do { e' <- foldM (\x p -> substLength p x) e len_substs
-       ; foldM (\x p -> substExp p x) e' substs
-       }
-
-
-substAll :: Monad m => [(Name, Exp a)] -> Exp a -> m (Exp a)
-substAll substs e = foldM (\x p -> substExp p x) e substs
-
-
-eraseExp :: Exp a -> Exp ()
-eraseExp e 
-   = runIdentity $ 
-     mapExpM_aux (\t -> return ()) return e
-
-eraseFun f
-   = runIdentity $ mapFunM (\t -> return ()) (return . eraseExp) f
-
-eraseLocals locs
-   = runIdentity $ mapLocalsM (return . eraseExp) locs
-
-
-isArithBinOp Add   = True
-isArithBinOp Sub   = True
-isArithBinOp Mult  = True 
-isArithBinOp Div   = True
-isArithBinOp Rem   = True
-isArithBinOp Expon = True 
-isArithBinOp _     = False
-
-isShiftBinOp ShL = True
-isShiftBinOp ShR = True
-isShiftBinOp _   = False
-
-
-isLogicalBinOp BwAnd = True
-isLogicalBinOp BwOr  = True
-isLogicalBinOp BwXor = True
-isLogicalBinOp _     = False
-
-isEqualityBinOp Eq  = True
-isEqualityBinOp Neq = True 
-isEqualityBinOp _   = False
-
-
-isRelBinOp Lt  = True
-isRelBinOp Leq = True
-isRelBinOp Gt  = True
-isRelBinOp Geq = True
-isRelBinOp _   = False
-
-isBoolBinOp And = True
-isBoolBinOp Or  = True
-isBoolBinOp _   = False
-
-
--- Can this expression potentially change the state?
--- A super conservative side-effect analysis
-mutates_state :: Exp a -> Bool 
-mutates_state e = case unExp e of 
-  EVal _                -> False
-  EValArr _             -> False
-  EVar nm               -> False
-  EUnOp _ e'            -> mutates_state e'
-  EBinOp _ e1 e2        -> any mutates_state [e1,e2]
-  EAssign e1 e2         -> True
-  
-<<<<<<< HEAD
-  -- The reason that EArrRead is considered as side_effecting
-  -- is because if we inline into a function that can side-effect the base 
-  -- array into which we read, the EArrRead will have different values 
-  -- inside the inlined body, hence we violate the call-by-value semantics
-  -- of EArrRead (This bug was manifested in LTE/Blink/Wifi/crc.wpl)
-  EArrRead e1 e2 _  -> True
-=======
-  EArrRead e1 e2 LISingleton   -> any mutates_state [e1,e2]
-
-  EArrRead e1 e2 (LILength {}) -> any mutates_state [e1,e2]
->>>>>>> 34024929
-
-  EArrWrite e1 e2 _r e3 -> True
-
-  EIter _ _ e1 e2       -> any mutates_state [e1,e2]
-  EFor _ _ e1 e2 e3     -> any mutates_state [e1,e2,e3]
-  EWhile e1 e2          -> any mutates_state [e1,e2]
-
-  ELet nm e1 e2            -> any mutates_state [e1,e2]
-  ELetRef nm (Right e1) e2 -> any mutates_state [e1,e2]
-  ELetRef nm (Left {}) e2  -> mutates_state e2
-
-  ESeq e1 e2     -> any mutates_state [e1,e2]
-  ECall e' es    -> True
-  EIf e1 e2 e3   -> any mutates_state [e1,e2,e3]
-
-  EPrint nl e    -> True -- See Note [IOEffects]
-  EError _       -> True
-
-  ELUT _ e       -> mutates_state e
-  EBPerm e1 e2   -> any mutates_state [e1,e2]
-
-  EStruct tn tfs -> any mutates_state (map snd tfs) 
-  EProj e0 f     -> mutates_state e0
-
-
-{- 
-Note [IOEffects]
-~~~~~~~~~~~~~~~~
-
-If an expression does not mutate state then we would like to not
-execute it at all.  For instance, if we have:
-
-     let _ = x[0:256]
-     in (y+3)
-
-
-then we should be able to rewrite this code to just (y+3) (and not
-have to copy a useless value of 256 integers!)
-
-
-So function mutates_state gives a conservative analysis about when can
-an expression mutate or affect in some way the state of the
-program. E.g. assignments and array writes do mutate state.
-
-
-Also, 'error' and 'print' statements do affect the state by means of
-writing to the console or terminating the program hence mutate_state
-gives True for those.
-
--}
-
-
-
-
-{- 
-Note [Polymorphic Arrays]
-~~~~~~~~~~~~~~~~~~~~~~~~~
-
-Arrays that may be polymorphic in their length arise from user code of
-the form:
-
-      (var x : arr int) <- ...
-
-Now, it may turn out that such arrays end up with lengths that are
-resolved. E.g. by the following assignment:
-
-      x = y;   // where y is declared to be (arr[42] int)
-
-we learn that the type of 'x' is an array of static size 42. But not
-necessarily so, i.e. the length of 'x' may remain unconstrained until
-we typecheck a function fully.
-
-Moreover, arguments to functions may be polymorhic: 
-
-    f(x : arr int) { ...  }
-
-This has the same effect. If x is not used in a way that fixes its
-length in the body of the function then this remains polymorphic,
-otherwise the length is fixed.
-
-
-Note [Polymorphic Array Code Generation]
-~~~~~~~~~~~~~~~~~~~~~~~~~~~~~~~~~~~~~~~~
-When (after type checking) we are in the process of generating code
-for a declaration of a variable of array type, there exist several
-cases:
-
-(a) The variable has a length that has been statically resolved. This 
-    is easy, we simply declare the variable.
-
-(b) The variable has length that has not been statically resolved yet,
-    e.g. it's still a length variable.  Then it will be ensured that that
-    variable is in scope (by type checking, see Note [Array Length Unification]) 
-    and we will do a stack allocation for that variable of the required length.
-
-Finally you can also say something like: 
-
-     (x : arr [length(y)] int)
-
-meaning that x gets an array type with the same length as y, which
-must be in scope at the program point where we refer to y. For instance
-you can have:
-
-     f(x : arr int, y : arr [length(x)] int) { ... }
-
-Meaning: I don't know what is the size of 'x', in fact 'f' may be even
-polymorphic in it, but I know that 'y' has that same length.
-
-Note [Array Length Unification] 
-~~~~~~~~~~~~~~~~~~~~~~~~~~~~~~~
-
-(a) Generation of length unification variables: An occurence of type
-    (arr int) gives rise to a new unification variable for the length
-    e.g. becomes (arr[l_32] int). 
- 
-    NB: This is currently hardcoded in the AST and done by the parser
-    which is unsatisfactory but not the end of the world. It'd be nicer
-    if unification variables were born only in the type checker. 
-
-    TODO: Probably will do this.
-
-
-(b) We wish to type check functions and let bindings in isolation so we
-    maintain a map from length variables lvar |-> Literal n | lvar
-
-    Whenever we meet an equation:  (arr [lvar] t) ~ (arr [42] t) we simply
-    update the map unifying lvar to 42. Similarly for equations between lvars.
-
-    Whenever we meet an equation: 
-                (arr [lvar] t) ~ (arr [length(y)] t)
-    we pick up the type of 'y' from the environment, it must be a 
-   (TArr numexpr _) and we simply recurse: arr [lvar] t ~ arr numexpr t
-
-    This ensures that 'y' must be in the environment. Moreover,
-    whenever we introduce a new type in the environment we check it is
-    well formed, by checking if the 'length' variables are bound. This
-    will happen when we check parameter binding, annotated let-bound
-    definitions, and annotated monadic bind.
-
-(c) At generalization boundaries (function definitions, 
-    let-bound expressions) we make sure that the only 'length' variables
-    that we generalize over (i.e. locally generated - outside-generated) are
-    bound in the function parameters. (For ordinary let-bindings I am thinking
-    to not generalize over anything). Fail otherwise.
-
-
-Q: 
-
-   How to generalize this to arbitrary numerical expressions instead
-   of just 'length' of a previously scoped variable? How to specify the
-   return type of a function, if it is polymorphic? Outs ...
-
-         f(x : arr int) : arr (length(x)) int ???
-
-   'x' is typically considered out of scope in typical programming
-   languages.  But need not, i.e. it is in scope in hybrid type systems.
-
--}
-
-
-
-
+{- 
+   Copyright (c) Microsoft Corporation
+   All rights reserved. 
+
+   Licensed under the Apache License, Version 2.0 (the ""License""); you
+   may not use this file except in compliance with the License. You may
+   obtain a copy of the License at
+
+   http://www.apache.org/licenses/LICENSE-2.0
+
+   THIS CODE IS PROVIDED ON AN *AS IS* BASIS, WITHOUT WARRANTIES OR
+   CONDITIONS OF ANY KIND, EITHER EXPRESS OR IMPLIED, INCLUDING WITHOUT
+   LIMITATION ANY IMPLIED WARRANTIES OR CONDITIONS OF TITLE, FITNESS FOR
+   A PARTICULAR PURPOSE, MERCHANTABLITY OR NON-INFRINGEMENT.
+
+   See the Apache Version 2.0 License for specific language governing
+   permissions and limitations under the License.
+-}
+{-# LANGUAGE GADTs, MultiParamTypeClasses, FlexibleInstances #-}
+
+module AstExpr where
+
+import {-# SOURCE #-} Analysis.Range
+
+import Text.Parsec.Pos
+import Data.Map (Map)
+import qualified Data.Set as S
+import Data.Maybe
+import Text.PrettyPrint.Mainland
+
+import Data.Functor.Identity ( Identity (..) )
+import Control.Monad.State 
+
+
+data Precision 
+     = Full
+     | Fixed Int
+     | Unknown Name
+  deriving (Show,Eq)
+
+data UnOp =
+    NatExp
+  | Neg    
+  | Not
+  | BwNeg
+  | Cast Ty   -- Cast to this target type
+  | ALength
+  deriving Eq
+           
+data BinOp =
+  -- arithmetic operators
+    Add
+  | Sub
+  | Mult
+  | Div
+  | Rem
+  | Expon
+  -- bitwise operators
+  | ShL
+  | ShR
+  | BwAnd
+  | BwOr
+  | BwXor
+  -- comparison operators
+  | Eq
+  | Neq
+  | Lt
+  | Gt
+  | Leq
+  | Geq
+  | And
+  | Or
+  deriving (Eq, Show)
+
+data Val where
+  VBit    :: Bool -> Val
+  VInt    :: Int -> Val
+  VDouble :: Precision -> Double -> Val
+  VBool   :: Bool -> Val
+  VString :: String -> Val
+  VUnit   :: Val
+  deriving (Show, Eq)
+
+
+data Name 
+  = MkName { name      :: String
+           , uniqId    :: String
+           , mbtype    :: Maybe Ty 
+           , nameLoc :: Maybe SourcePos }
+
+
+                     
+instance Eq Name where
+  nm1 == nm2 = (name nm1 == name nm2) && (uniqId nm1 == uniqId nm2)
+
+instance Ord Name where
+  nm1 <= nm2 = (uniqId nm1 <= uniqId nm2)
+
+instance Show Name where
+  show (MkName x id _ loc)    = x
+
+instance Pretty Name where
+    ppr = string . show
+
+
+toName :: String -> Maybe SourcePos -> Maybe Ty -> Name
+-- This is our only function to create new names 
+toName s mpos mty 
+  = MkName { name    = s
+           , uniqId  = s
+           , nameLoc = mpos
+           , mbtype  = mty }
+
+updNameId id nm = nm { uniqId = id }
+
+getLnNumInStr csp 
+   = case csp of
+       Just l  -> "ln" ++ (show $ sourceLine l) ++ "_"
+       Nothing -> "ln_"
+
+getNameWithUniq :: Name -> String
+getNameWithUniq nm = name nm ++ "_blk" ++ uniqId nm
+
+data LengthInfo
+     = LISingleton
+     | LILength Int -- Invariant: > 0
+  deriving Eq
+
+data UnrollInfo 
+  = Unroll        -- force unroll
+  | NoUnroll      -- force no-unroll
+  | AutoUnroll    -- do whatever the compiler would do (no annotation)
+  deriving Eq
+
+data Exp0 a where
+  EVal :: Val -> Exp0 a
+  EValArr :: [Val] -> Exp0 a
+  EVar :: Name -> Exp0 a
+  EUnOp :: UnOp -> Exp a -> Exp0 a
+  EBinOp :: BinOp -> Exp a -> Exp a -> Exp0 a
+
+  EAssign :: Exp a -> Exp a -> Exp0 a
+
+  -- EArrRead ex ei j.
+  -- Read a subarray of 'ex' starting at index ei of
+  -- length j and going as long as LengthInfo says.
+  -- Similarly for EArrWrite. 
+  -- If LengthInfo is LISingleton, then we are supposed to only read
+  -- at a single position and return a scalar. Otherwise we return an array.
+  EArrRead :: Exp a -> Exp a -> LengthInfo -> Exp0 a
+  EArrWrite :: Exp a -> Exp a -> LengthInfo -> Exp a -> Exp0 a
+
+  EIter :: Name -> Name -> Exp a -> Exp a -> Exp0 a
+
+  EFor :: UnrollInfo -> Name -> Exp a -> Exp a -> Exp a -> Exp0 a
+
+
+  EWhile :: Exp a -> Exp a -> Exp0 a 
+
+
+  ELet :: Name -> Exp a -> Exp a -> Exp0 a
+
+  -- Potentially initialized read/write variable
+  ELetRef :: Name -> Either Ty (Exp a) -> Exp a -> Exp0 a 
+
+  ESeq :: Exp a -> Exp a -> Exp0 a
+  ECall :: Exp a -> [Exp a] -> Exp0 a
+  EIf :: Exp a -> Exp a -> Exp a -> Exp0 a
+
+  -- Print any expression, for debugging
+  EPrint :: Bool -> Exp a -> Exp0 a     
+     
+  -- Generate runtime failure, with error report
+  EError :: String -> Exp0 a                 
+  ELUT :: Map Name Range -> Exp a -> Exp0 a 
+
+  -- Permute a bit array: In the long run this should probably
+  -- become a generalized array read but for now I am keeping it as 
+  -- is. 
+  --  e1 : arr[N] bit   e2 : arr[N] int 
+  --  ------------------------------------
+  --   EBPerm e1 e2  : arr[N] bit
+  EBPerm :: Exp a -> Exp a -> Exp0 a                     
+
+  -- Constructing structs
+  EStruct :: TyName -> [(String,Exp a)] -> Exp0 a
+  -- Project field out of a struct 
+  EProj   :: Exp a -> String -> Exp0 a
+
+
+isEVal :: Exp a -> Bool
+isEVal e 
+  | EVal {} <- unExp e 
+  = True
+isEVal _ 
+  = False 
+
+-- Convenience constructors
+eVal :: Maybe SourcePos -> a -> Val -> Exp a
+eVal loc a v = MkExp (EVal v) loc a 
+eValArr :: Maybe SourcePos -> a ->  [Val] -> Exp a
+eValArr loc a v = MkExp (EValArr v) loc a 
+eVar :: Maybe SourcePos -> a ->  Name -> Exp a
+eVar loc a v = MkExp (EVar v) loc a 
+eUnOp :: Maybe SourcePos -> a -> UnOp -> Exp a -> Exp a
+eUnOp loc a o v = MkExp (EUnOp o v) loc a 
+eBinOp :: Maybe SourcePos -> a -> BinOp -> Exp a -> Exp a -> Exp a
+eBinOp loc a b x y = MkExp (EBinOp b x y) loc a 
+eAssign :: Maybe SourcePos -> a ->  Exp a -> Exp a -> Exp a
+eAssign loc a x y = MkExp (EAssign x y) loc a 
+eArrRead :: Maybe SourcePos -> a ->  Exp a -> Exp a -> LengthInfo -> Exp a
+eArrRead loc a x y l = MkExp (EArrRead x y l) loc a 
+eArrWrite :: Maybe SourcePos -> a ->  Exp a -> Exp a -> LengthInfo -> Exp a -> Exp a
+eArrWrite loc a x y l e = MkExp (EArrWrite x y l e) loc a 
+eIter :: Maybe SourcePos -> a -> Name -> Name -> Exp a -> Exp a -> Exp a
+eIter loc a x y e1 e2 = MkExp (EIter x y e1 e2) loc a  
+eFor :: Maybe SourcePos -> a -> UnrollInfo -> Name -> Exp a -> Exp a -> Exp a -> Exp a
+eFor loc a ui n e1 e2 e3 = MkExp (EFor ui n e1 e2 e3) loc a 
+eLet :: Maybe SourcePos -> a ->  Name -> Exp a -> Exp a -> Exp a
+eLet loc a x e1 e2 = MkExp (ELet x e1 e2) loc a 
+eLetRef :: Maybe SourcePos -> a ->  Name -> Either Ty (Exp a) -> Exp a -> Exp a 
+eLetRef loc a nm x e = MkExp (ELetRef nm x e) loc a 
+eSeq :: Maybe SourcePos -> a ->  Exp a -> Exp a -> Exp a
+eSeq loc a e1 e2 = MkExp (ESeq e1 e2) loc a 
+eCall :: Maybe SourcePos -> a ->  Exp a -> [Exp a] -> Exp a
+eCall loc a e es = MkExp (ECall e es) loc a 
+eIf :: Maybe SourcePos -> a ->  Exp a -> Exp a -> Exp a -> Exp a
+eIf loc a e1 e2 e3 = MkExp (EIf e1 e2 e3) loc a 
+ePrint :: Maybe SourcePos -> a ->  Bool -> Exp a -> Exp a
+ePrint loc a b e = MkExp (EPrint b e) loc a 
+eError :: Maybe SourcePos -> a ->  String -> Exp a
+eError loc a s = MkExp (EError s) loc a 
+eLUT :: Maybe SourcePos -> a ->  Map Name Range -> Exp a -> Exp a 
+eLUT loc a m e = MkExp (ELUT m e) loc a 
+eBPerm :: Maybe SourcePos -> a ->  Exp a -> Exp a -> Exp a                     
+eBPerm loc a e1 e2 = MkExp (EBPerm e1 e2) loc a 
+eStruct :: Maybe SourcePos -> a ->  TyName -> [(String,Exp a)] -> Exp a
+eStruct loc a tn es = MkExp (EStruct tn es) loc a 
+eProj :: Maybe SourcePos -> a ->  Exp a -> String -> Exp a
+eProj loc a e s = MkExp (EProj e s) loc a  
+
+
+eWhile :: Maybe SourcePos -> a -> Exp a -> Exp a -> Exp a 
+eWhile loc a econd ebody = MkExp (EWhile econd ebody) loc a 
+
+
+isArrTy :: Ty -> Bool
+isArrTy (TArr n _) = True
+isArrTy _          = False
+
+getArrTy :: Ty -> Ty
+getArrTy (TArr n t) = t
+getArrTy t          = t
+
+
+expEq :: Exp a -> Exp a -> Bool
+-- Are these two expressions /definitely/ equal? 
+expEq e e' = expEq0 (unExp e) (unExp e')
+  where
+    expEq0 (EVal v) (EVal v') = v == v' 
+    expEq0 (EVar x) (EVar y)  = x == y
+    expEq0 (EArrRead e1 e2 li) (EArrRead e1' e2' li')
+      = expEq e1 e1' && expEq e2 e2' && (li == li') 
+    expEq0 (EUnOp u1 e1) (EUnOp u1' e1')
+      = (u1 == u1') && expEq e1 e1'
+    expEq0 (EBinOp b e1 e2) (EBinOp b' e1' e2')
+      = (b == b') && expEq e1 e1' && expEq e2 e2'
+    expEq0 _e _e' = False
+
+data Exp a 
+  = MkExp { unExp :: Exp0 a
+          , expLoc :: Maybe SourcePos
+          , info :: a }
+
+type SrcExp = Exp ()
+
+
+toExp :: a -> Exp0 a -> Exp a
+toExp a e = MkExp { unExp = e, expLoc = Nothing, info = a }
+
+toExpPos :: a -> SourcePos -> Exp0 a -> Exp a
+toExpPos a pos e = MkExp { unExp = e, expLoc = Just pos, info = a }
+
+binopList :: BinOp -> a -> Exp a -> [Exp a] -> Exp a
+binopList op a e0 []       = e0
+binopList op a e0 (e : es) = toExp a $ EBinOp op e (binopList op a e0 es)
+
+data NumExpr where
+  Literal :: Int -> NumExpr
+
+  -- NVar: Length to be inferred from the context
+  -- Int parameter denotes the max length seen
+  -- and is used as a return of length function on polymorphic arrays
+  -- to denote the max array size that can occur in the program
+  NVar :: Name -> Int -> NumExpr 
+  
+  -- NArr: Length is the same as the length of the array of the given name
+  NArr :: Name -> NumExpr        
+  
+  deriving Eq
+
+data BitWidth 
+  = BW8 
+  | BW16 
+  | BW32 
+  | BWUnknown BWVar
+  deriving (Eq, Show)
+
+type BWVar = String
+
+tint32  = TInt BW32
+tint16  = TInt BW16
+tint8   = TInt BW8
+tint    = tint32
+
+tdouble = TDouble Full 
+
+data Ty where
+  -- TVars are just strings since they don't appear in user programs
+  TVar      :: TyVar -> Ty 
+  TUnit     :: Ty
+  TBit      :: Ty
+  TBool     :: Ty
+  TString   :: Ty                       -- Currently we have very limited supports for strings - 
+                                        -- they can only be printed
+  TArr      :: NumExpr -> Ty -> Ty
+  TInt      :: BitWidth -> Ty
+  TDouble   :: Precision -> Ty
+  TStruct   :: TyName -> Ty
+  TInterval :: Int -> Ty
+
+  -- Arrow and buffer types
+  TArrow :: [Ty] -> Ty -> Ty
+  TBuff  :: BufTy -> Ty
+
+  deriving Eq
+
+data BufTy 
+  = IntBuf { bufty_ty   :: Ty }   -- Identifier and type of buffer 
+  | ExtBuf { bufty_base :: Ty }   -- *Base* type of buffer 
+  deriving Eq
+
+type BufId  = String
+type TyName = String
+
+
+-- For now
+type TyVar = String
+
+
+-- Structure definitions
+data StructDef 
+  = StructDef { struct_name :: String
+              , struct_flds :: [(String,Ty)] }
+
+
+dotDotName = toName "..." Nothing Nothing
+
+-- Just for debugging purposes
+unknownTArr :: Ty
+unknownTArr = TArr (NVar dotDotName 0) (TVar (name dotDotName))
+
+unknownTArrOfBase :: Ty -> Ty
+unknownTArrOfBase t = TArr (NVar dotDotName 0) t
+
+unknownTFun :: Int -> Ty
+unknownTFun n = TArrow (replicate n (TVar (name dotDotName))) 
+                       (TVar (name dotDotName))
+
+
+-- Observations/questions about the following code
+-- (a) Excludes Bit. Not sure why. (TODO)
+-- (b) Type variables are scalars but after subst they may not be?
+-- (c) Structs are assumed to be scalars. Probably that's fine as they
+--     can be treated in a CBV fashion.
+isScalarTy :: Ty -> Bool
+isScalarTy ty =
+  case ty of
+    TVar {}      -> True      
+    TUnit        -> True
+    TBit         -> False     
+    TInt {}      -> True
+    TDouble {}   -> True
+    TStruct {}   -> True 
+    TBool        -> True
+    TString      -> True
+    TInterval {} -> False
+    TArr {}      -> False
+    TArrow {}    -> False
+    TBuff {}     -> False 
+
+
+
+-- Does this type support arithmetic operations?
+supportsArithTy :: Ty -> Bool
+supportsArithTy ty = 
+  case ty of 
+    TVar {}      -> True
+    TInt {}      -> True
+    TDouble {}   -> True
+    TStruct {}   -> isComplexTy ty
+    _other       -> False
+
+
+-- Does this type support direct comparison (= in C)
+supportsEqTy :: Ty -> Bool
+supportsEqTy ty = 
+  case ty of 
+    TVar {}      -> True 
+    TUnit        -> True
+    TBit         -> True
+    TInt {}      -> True
+    TDouble {}   -> True
+    TStruct {}   -> True 
+    TBool        -> True
+    TString      -> False
+    _other       -> False
+
+-- Does this type support <, <= etc?
+supportsCmpTy :: Ty -> Bool 
+supportsCmpTy ty = 
+  case ty of
+    TVar {}      -> True
+    TInt {}      -> True
+    TDouble {}   -> True
+    TBool        -> True
+    TString      -> False
+    _other       -> False
+
+
+isComplexTy :: Ty -> Bool
+isComplexTy (TStruct tn) 
+  = any (== tn) [ complexTyName
+                , complex8TyName
+                , complex16TyName 
+                , complex32TyName 
+                ]
+isComplexTy _other = False
+
+complexTyName :: TyName
+complexTyName = "complex"
+complex8TyName :: TyName
+complex8TyName = "complex8"
+complex16TyName :: TyName
+complex16TyName = "complex16"
+complex32TyName :: TyName
+complex32TyName = "complex32"
+
+tcomplex :: Ty
+tcomplex = TStruct complex32TyName
+tcomplex8 :: Ty
+tcomplex8 = TStruct complex8TyName
+tcomplex16 :: Ty
+tcomplex16 = TStruct complex16TyName
+tcomplex32 :: Ty
+tcomplex32 = TStruct complex32TyName
+
+-- Primitive complex structures
+primComplexStructs :: [(TyName,StructDef)]
+primComplexStructs 
+  = [ (complex8TyName, 
+          StructDef complex8TyName [("re", TInt BW8), ("im", TInt BW8)])
+    , (complex16TyName, 
+          StructDef complex16TyName [("re", TInt BW16), ("im", TInt BW16)])
+    , (complex32TyName, 
+          StructDef complex32TyName [("re", TInt BW32), ("im", TInt BW32)]) 
+    ]
+
+data Fun0 a where
+  MkFunDefined  :: Name                       -- name
+                -> [(Name, Ty)]               -- params
+                -> [(Name,Ty,Maybe (Exp a))]  -- locals
+                -> Exp a                      -- body
+                -> Fun0 a
+  MkFunExternal :: Name                       -- name 
+                -> [(Name, Ty)]               -- params
+                -> Ty                         -- return type
+                -> Fun0 a
+
+{- TODO plug this in at some point 
+data FunDef a body  
+  = FunDef { funName   :: Name
+           , funParams :: [(Name,Ty)]
+           , funLocals :: [(Name,Ty,Maybe (Exp a))]
+           , funDef    :: body }
+-}
+
+data Fun a 
+  = MkFun { unFun   :: Fun0 a
+          , funLoc  :: Maybe SourcePos
+          , funInfo :: a }
+
+
+toFunPos a pos fn = MkFun fn (Just pos) a
+
+funName :: Fun a -> Name
+funName fn = get (unFun fn)
+  where get (MkFunDefined nm params locals body) = nm
+        get (MkFunExternal nm _ _) = nm
+
+
+exprFVs' take_funs e 
+  = snd $ runState (mapExpM_aux return on_exp_action e) S.empty
+  where on_exp_action x = on_exp (unExp x) >> return x
+        -- NB: We collect the state in a bottom-up fashion
+        on_exp (EVar nm)              = modify (\s -> S.union (S.singleton nm) s)
+        on_exp (EFor _ x _e1 _e2 _e3) = modify (\s -> s S.\\ S.singleton x)
+        on_exp (ELet x _e1 _e2)       = modify (\s -> s S.\\ S.singleton x)
+        on_exp (ELetRef x _e1 _e2)    = modify (\s -> s S.\\ S.singleton x)
+        on_exp (EIter x v _e1 _e2) 
+          = do { modify (\s -> s S.\\ S.singleton x)
+               ; modify (\s -> s S.\\ S.singleton v) }
+        on_exp z@(ECall (MkExp (EVar nm) _ _) _es)
+          | take_funs = return ()
+          | otherwise = modify (\s -> s S.\\ S.singleton nm)
+        on_exp _z = return ()
+
+
+-- NB: Take function variables (hence True)
+exprFVs = exprFVs' True 
+-- NB: Don't take function variables when computing fvs of closure
+exprFVsClos = exprFVs' False  
+
+funFVs :: Fun a -> S.Set Name
+funFVs f = case unFun f of
+  MkFunDefined nm params locals body ->
+    -- NB: important that we use foldr here instead of foldl
+    (foldr (\(nm,_,me) s ->
+             let se = case me of
+                   Just e  -> S.union (exprFVs e) s
+                   Nothing -> s
+             in se S.\\ (S.singleton nm)) (exprFVs body) locals) S.\\
+    (S.fromList $ map fst params)
+  MkFunExternal nm params ty -> S.empty
+
+funFVsClos :: Fun a -> S.Set Name
+funFVsClos f = case unFun f of
+  MkFunDefined nm params locals body ->
+    -- NB: important that we use foldr here instead of foldl
+    (foldr (\(nm,_,me) s ->
+             let se = case me of
+                   Just e  -> S.union (exprFVsClos e) s
+                   Nothing -> s
+             in se S.\\ (S.singleton nm)) (exprFVsClos body) locals) S.\\
+    (S.fromList $ (map fst params) ++ (convTy params))
+  MkFunExternal nm params ty -> S.empty
+  -- We need to remove array length variables from the closure
+  where getPolymArrTy (n, t) 
+          | (TArr (NVar nv s) ta) <- t = [nv]
+          | (TArr (NArr nv) ta) <- t = [nv]
+          | otherwise = []
+        convTy (h:t) = (getPolymArrTy h) ++ (convTy t) 
+        convTy [] = []
+
+mapTyM :: Monad m => (Ty -> m Ty) -> Ty -> m Ty 
+mapTyM f ty = go ty
+  where go (TVar s)      = f (TVar s)
+        go TUnit         = f TUnit
+        go TBit          = f TBit
+        go TBool         = f TBool 
+        go TString       = f TString
+        go (TInt bw)     = f (TInt bw)
+        go (TStruct tn)  = f (TStruct tn)
+        go (TInterval n) = f (TInterval n)
+        go (TDouble p)   = f (TDouble p)
+        go (TArr n t)    = go t >>= \t' -> f (TArr n t')
+        go (TArrow ts t) = do { ts' <- mapM go ts
+                              ; t'  <- go t
+                              ; f (TArrow ts' t') }
+        go (TBuff (IntBuf bt)) = go bt >>= \bt' -> f (TBuff (IntBuf bt')) 
+        go (TBuff (ExtBuf bt)) = go bt >>= \bt' -> f (TBuff (ExtBuf bt'))
+
+mapTy :: (Ty -> Ty) -> Ty -> Ty 
+mapTy f ty = runIdentity (mapTyM (Identity . f) ty) 
+
+
+mapExpM_aux :: Monad m 
+            => (a -> m b)           -- What to do on types
+            -> (Exp b -> m (Exp b)) -- How to combine results
+            -> Exp a 
+            -> m (Exp b)
+mapExpM_aux on_ty f e = go e
+  where 
+    go e
+      = do { let loc = expLoc e
+           ; nfo <- on_ty (info e)
+           ; case unExp e of
+
+              EVal v       -> f (eVal loc nfo v) 
+
+              EValArr varr -> f (eValArr loc nfo varr) 
+
+              EVar x       -> f (eVar loc nfo x)
+
+              EUnOp op e1 ->
+                do e1' <- go e1
+                   f (eUnOp loc nfo op e1')
+
+              EBinOp op e1 e2 ->
+                do e1' <- go e1                        
+                   e2' <- go e2
+                   f (eBinOp loc nfo op e1' e2')
+
+              EAssign e1 e2 ->
+                do e1' <- go e1                        
+                   e2' <- go e2
+                   f (eAssign loc nfo e1' e2')  
+
+              EArrRead e1 e2 r -> 
+                do e1' <- go e1                        
+                   e2' <- go e2
+                   f (eArrRead loc nfo e1' e2' r)
+
+              EArrWrite e1 e2 r e3  -> 
+                do e1' <- go e1                        
+                   e2' <- go e2
+                   e3' <- go e3  
+                   f (eArrWrite loc nfo e1' e2' r e3')
+
+              EIter nm1 nm2 e1 e2 ->
+                do e1' <- go e1                        
+                   e2' <- go e2
+                   f (eIter loc nfo nm1 nm2 e1' e2')
+
+              EFor ui nm1 e1 e2 e3 ->
+                do e1' <- go e1                        
+                   e2' <- go e2
+                   e3' <- go e3 
+                   f (eFor loc nfo ui nm1 e1' e2' e3')
+
+
+              EWhile e1 e2 ->
+                do e1' <- go e1                        
+                   e2' <- go e2
+                   f (eWhile loc nfo e1' e2')
+
+              ELet nm1 e1 e2 -> 
+                do e1' <- go e1                        
+                   e2' <- go e2
+                   f (eLet loc nfo nm1 e1' e2')
+
+              ELetRef nm1 (Left x) e2 ->
+                do e2' <- go  e2
+                   f (eLetRef loc nfo nm1 (Left x) e2')
+
+              ELetRef nm1 (Right e1) e2 -> 
+                do e1' <- go  e1                        
+                   e2' <- go  e2
+                   f (eLetRef loc nfo nm1 (Right e1') e2') 
+
+              ESeq e1 e2 ->
+                do e1' <- go e1                        
+                   e2' <- go e2
+                   f (eSeq loc nfo e1' e2')
+
+              ECall e1 es      ->
+                do e1' <- go e1                        
+                   es' <- mapM go es
+                   f (eCall loc nfo e1' es')
+
+              EIf e1 e2 e3 -> 
+                do e1' <- go e1
+                   e2' <- go e2
+                   e3' <- go e3                          
+                   f (eIf loc nfo e1' e2' e3')
+
+              EPrint nl e1 -> 
+                do e1' <- go  e1
+                   f (ePrint loc nfo nl e1')
+
+              EError err -> f (eError loc nfo err)
+
+              ELUT r e1 -> 
+                do e1'  <- go e1
+                   f (eLUT loc nfo r e1')
+
+              EBPerm e1 e2 ->
+                do e1' <- go e1
+                   e2' <- go e2
+                   f (eBPerm loc nfo e1' e2')
+              
+              EStruct tn tfs -> 
+                do { let do_fld (t,e) = go e >>= \e' -> return (t,e')
+                   ; tfs' <- mapM do_fld tfs 
+                   ; f (eStruct loc nfo tn tfs') }
+
+              EProj e1 fn ->
+                do { e1' <- go e1
+                   ; f (eProj loc nfo e1' fn) }
+           }
+
+mapExpM_ :: Monad m => (Exp a -> m (Exp a)) -> Exp a -> m (Exp a)
+mapExpM_ f = mapExpM_aux return f
+
+
+mapLocalsM :: Monad m 
+           => (Exp a -> m (Exp b))
+           -> [(Name,Ty,Maybe (Exp a))] 
+           -> m [(Name,Ty,Maybe (Exp b))]
+mapLocalsM g locs = mapLocalsAndTysM g return locs
+
+mapLocalsAndTysM :: Monad m 
+                 => (Exp a -> m (Exp b))
+                 -> (Ty -> m Ty)
+                 -> [(Name,Ty,Maybe (Exp a))] 
+                 -> m [(Name,Ty,Maybe (Exp b))]
+mapLocalsAndTysM g on_ty locs = mapM do_loc locs
+  where do_loc (x,ty,Nothing) 
+          = do { ty' <- on_ty ty
+               ; return (x,ty',Nothing) 
+               }
+        do_loc (x,ty,Just e)  
+            = do { e' <- g e 
+                 ; ty' <- on_ty ty
+                 ; return (x,ty',Just e') 
+                 }
+
+
+mapFunAndTysM :: Monad m 
+        => (a -> m b)           -- on types 
+        -> (Ty -> m Ty)         -- on annotated types 
+        -> (Exp a -> m (Exp b)) -- on expressions 
+        -> Fun a 
+        -> m (Fun b)
+mapFunAndTysM on_ty on_concrete_ty on_exp fe
+  = case unFun fe of 
+     MkFunDefined nm params locals body 
+       -> do { params' <- mapM on_param params
+             ; locals' <- mapLocalsAndTysM on_exp on_concrete_ty locals 
+             ; body' <- on_exp body 
+             ; info' <- on_ty (funInfo fe) 
+             ; return $
+               MkFun (MkFunDefined nm params' locals' body') 
+                     (funLoc fe) info'
+             }
+     MkFunExternal nm params res_ty
+       -> do { info' <- on_ty (funInfo fe)
+             ; params' <- mapM on_param params
+             ; res_ty' <- on_concrete_ty res_ty
+             ; return $
+               MkFun (MkFunExternal nm params' res_ty') (funLoc fe) info' 
+             }
+  where on_param (pn,pt) = do { pt' <- on_concrete_ty pt; return (pn,pt') } 
+
+mapFunM :: Monad m 
+        => (a -> m b)           -- on types 
+        -> (Exp a -> m (Exp b)) -- on expressions 
+        -> Fun a 
+        -> m (Fun b)
+mapFunM on_ty on_exp fe = mapFunAndTysM on_ty return on_exp fe
+
+substExp :: Monad m => (Name, Exp a) -> Exp a -> m (Exp a)
+substExp (nm,e') e = mapExpM_ subst_var e
+  where subst_var e0
+          | EVar nm' <- unExp e0
+          = if nm == nm' then return e' else return e0
+          | otherwise
+          = return e0
+
+substLength :: Monad m => (Name, NumExpr) -> Exp Ty -> m (Exp Ty)
+-- Substitute lengths through
+substLength (nm,numexpr) e 
+  = mapExpM_aux (substLengthTy (nm,numexpr)) return e
+
+substLengthTy :: Monad m => (Name,NumExpr) -> Ty -> m Ty 
+substLengthTy (nm,numexpr) = mapTyM on_ty
+  where on_ty (TArr (NVar nm' m) ty) 
+          | nm == nm' 
+          = return (TArr numexpr ty)
+        on_ty ty_other 
+          = return ty_other
+
+substAllLengthTy :: Monad m => [(Name,NumExpr)] -> Ty -> m Ty
+substAllLengthTy substs t 
+  = foldM (\x p -> substLengthTy p x) t substs
+
+substAllTyped :: Monad m 
+              => [(Name, Exp Ty)] 
+              -> [(Name,NumExpr)] 
+              -> Exp Ty 
+              -> m (Exp Ty)
+substAllTyped substs len_substs e 
+  = do { e' <- foldM (\x p -> substLength p x) e len_substs
+       ; foldM (\x p -> substExp p x) e' substs
+       }
+
+
+substAll :: Monad m => [(Name, Exp a)] -> Exp a -> m (Exp a)
+substAll substs e = foldM (\x p -> substExp p x) e substs
+
+
+eraseExp :: Exp a -> Exp ()
+eraseExp e 
+   = runIdentity $ 
+     mapExpM_aux (\t -> return ()) return e
+
+eraseFun f
+   = runIdentity $ mapFunM (\t -> return ()) (return . eraseExp) f
+
+eraseLocals locs
+   = runIdentity $ mapLocalsM (return . eraseExp) locs
+
+
+isArithBinOp Add   = True
+isArithBinOp Sub   = True
+isArithBinOp Mult  = True 
+isArithBinOp Div   = True
+isArithBinOp Rem   = True
+isArithBinOp Expon = True 
+isArithBinOp _     = False
+
+isShiftBinOp ShL = True
+isShiftBinOp ShR = True
+isShiftBinOp _   = False
+
+
+isLogicalBinOp BwAnd = True
+isLogicalBinOp BwOr  = True
+isLogicalBinOp BwXor = True
+isLogicalBinOp _     = False
+
+isEqualityBinOp Eq  = True
+isEqualityBinOp Neq = True 
+isEqualityBinOp _   = False
+
+
+isRelBinOp Lt  = True
+isRelBinOp Leq = True
+isRelBinOp Gt  = True
+isRelBinOp Geq = True
+isRelBinOp _   = False
+
+isBoolBinOp And = True
+isBoolBinOp Or  = True
+isBoolBinOp _   = False
+
+
+-- Can this expression potentially change the state?
+-- A super conservative side-effect analysis
+mutates_state :: Exp a -> Bool 
+mutates_state e = case unExp e of 
+  EVal _                -> False
+  EValArr _             -> False
+  EVar nm               -> False
+  EUnOp _ e'            -> mutates_state e'
+  EBinOp _ e1 e2        -> any mutates_state [e1,e2]
+  EAssign e1 e2         -> True
+  
+  EArrRead e1 e2 LISingleton   -> any mutates_state [e1,e2]
+
+  EArrRead e1 e2 (LILength {}) -> any mutates_state [e1,e2]
+
+  EArrWrite e1 e2 _r e3 -> True
+
+  EIter _ _ e1 e2       -> any mutates_state [e1,e2]
+  EFor _ _ e1 e2 e3     -> any mutates_state [e1,e2,e3]
+  EWhile e1 e2          -> any mutates_state [e1,e2]
+
+  ELet nm e1 e2            -> any mutates_state [e1,e2]
+  ELetRef nm (Right e1) e2 -> any mutates_state [e1,e2]
+  ELetRef nm (Left {}) e2  -> mutates_state e2
+
+  ESeq e1 e2     -> any mutates_state [e1,e2]
+  ECall e' es    -> True
+  EIf e1 e2 e3   -> any mutates_state [e1,e2,e3]
+
+  EPrint nl e    -> True -- See Note [IOEffects]
+  EError _       -> True
+
+  ELUT _ e       -> mutates_state e
+  EBPerm e1 e2   -> any mutates_state [e1,e2]
+
+  EStruct tn tfs -> any mutates_state (map snd tfs) 
+  EProj e0 f     -> mutates_state e0
+
+
+{- 
+Note [IOEffects]
+~~~~~~~~~~~~~~~~
+
+If an expression does not mutate state then we would like to not
+execute it at all.  For instance, if we have:
+
+     let _ = x[0:256]
+     in (y+3)
+
+
+then we should be able to rewrite this code to just (y+3) (and not
+have to copy a useless value of 256 integers!)
+
+
+So function mutates_state gives a conservative analysis about when can
+an expression mutate or affect in some way the state of the
+program. E.g. assignments and array writes do mutate state.
+
+
+Also, 'error' and 'print' statements do affect the state by means of
+writing to the console or terminating the program hence mutate_state
+gives True for those.
+
+-}
+
+
+
+
+{- 
+Note [Polymorphic Arrays]
+~~~~~~~~~~~~~~~~~~~~~~~~~
+
+Arrays that may be polymorphic in their length arise from user code of
+the form:
+
+      (var x : arr int) <- ...
+
+Now, it may turn out that such arrays end up with lengths that are
+resolved. E.g. by the following assignment:
+
+      x = y;   // where y is declared to be (arr[42] int)
+
+we learn that the type of 'x' is an array of static size 42. But not
+necessarily so, i.e. the length of 'x' may remain unconstrained until
+we typecheck a function fully.
+
+Moreover, arguments to functions may be polymorhic: 
+
+    f(x : arr int) { ...  }
+
+This has the same effect. If x is not used in a way that fixes its
+length in the body of the function then this remains polymorphic,
+otherwise the length is fixed.
+
+
+Note [Polymorphic Array Code Generation]
+~~~~~~~~~~~~~~~~~~~~~~~~~~~~~~~~~~~~~~~~
+When (after type checking) we are in the process of generating code
+for a declaration of a variable of array type, there exist several
+cases:
+
+(a) The variable has a length that has been statically resolved. This 
+    is easy, we simply declare the variable.
+
+(b) The variable has length that has not been statically resolved yet,
+    e.g. it's still a length variable.  Then it will be ensured that that
+    variable is in scope (by type checking, see Note [Array Length Unification]) 
+    and we will do a stack allocation for that variable of the required length.
+
+Finally you can also say something like: 
+
+     (x : arr [length(y)] int)
+
+meaning that x gets an array type with the same length as y, which
+must be in scope at the program point where we refer to y. For instance
+you can have:
+
+     f(x : arr int, y : arr [length(x)] int) { ... }
+
+Meaning: I don't know what is the size of 'x', in fact 'f' may be even
+polymorphic in it, but I know that 'y' has that same length.
+
+Note [Array Length Unification] 
+~~~~~~~~~~~~~~~~~~~~~~~~~~~~~~~
+
+(a) Generation of length unification variables: An occurence of type
+    (arr int) gives rise to a new unification variable for the length
+    e.g. becomes (arr[l_32] int). 
+ 
+    NB: This is currently hardcoded in the AST and done by the parser
+    which is unsatisfactory but not the end of the world. It'd be nicer
+    if unification variables were born only in the type checker. 
+
+    TODO: Probably will do this.
+
+
+(b) We wish to type check functions and let bindings in isolation so we
+    maintain a map from length variables lvar |-> Literal n | lvar
+
+    Whenever we meet an equation:  (arr [lvar] t) ~ (arr [42] t) we simply
+    update the map unifying lvar to 42. Similarly for equations between lvars.
+
+    Whenever we meet an equation: 
+                (arr [lvar] t) ~ (arr [length(y)] t)
+    we pick up the type of 'y' from the environment, it must be a 
+   (TArr numexpr _) and we simply recurse: arr [lvar] t ~ arr numexpr t
+
+    This ensures that 'y' must be in the environment. Moreover,
+    whenever we introduce a new type in the environment we check it is
+    well formed, by checking if the 'length' variables are bound. This
+    will happen when we check parameter binding, annotated let-bound
+    definitions, and annotated monadic bind.
+
+(c) At generalization boundaries (function definitions, 
+    let-bound expressions) we make sure that the only 'length' variables
+    that we generalize over (i.e. locally generated - outside-generated) are
+    bound in the function parameters. (For ordinary let-bindings I am thinking
+    to not generalize over anything). Fail otherwise.
+
+
+Q: 
+
+   How to generalize this to arbitrary numerical expressions instead
+   of just 'length' of a previously scoped variable? How to specify the
+   return type of a function, if it is polymorphic? Outs ...
+
+         f(x : arr int) : arr (length(x)) int ???
+
+   'x' is typically considered out of scope in typical programming
+   languages.  But need not, i.e. it is in scope in hybrid type systems.
+
+-}
+
+
+
+