--- conflicted
+++ resolved
@@ -1,348 +1,342 @@
-{-
-   Copyright (c) Microsoft Corporation
-   All rights reserved.
-
-   Licensed under the Apache License, Version 2.0 (the ""License""); you
-   may not use this file except in compliance with the License. You may
-   obtain a copy of the License at
-
-   http://www.apache.org/licenses/LICENSE-2.0
-
-   THIS CODE IS PROVIDED ON AN *AS IS* BASIS, WITHOUT WARRANTIES OR
-   CONDITIONS OF ANY KIND, EITHER EXPRESS OR IMPLIED, INCLUDING WITHOUT
-   LIMITATION ANY IMPLIED WARRANTIES OR CONDITIONS OF TITLE, FITNESS FOR
-   A PARTICULAR PURPOSE, MERCHANTABLITY OR NON-INFRINGEMENT.
-
-   See the Apache Version 2.0 License for specific language governing
-   permissions and limitations under the License.
--}
-{-# OPTIONS_GHC -Wall -fno-warn-orphans -fno-warn-name-shadowing #-}
--- | Pretty-printing type classes instances
-module PpComp (
-    ppCompPipeline
-  , ppCompShortFold
-  , ppCompAst
-  , ppCompLoc
-  , ppCompTyped
-  , ppCompTypedVect
-  , isSimplComp
-  ) where
-
-import Text.PrettyPrint.HughesPJ
-
-import AstExpr
-import AstComp
-import PpExpr
-
-import Outputable
-
-{-------------------------------------------------------------------------------
-  Outputable instances
--------------------------------------------------------------------------------}
-
-instance Outputable ty => Outputable (GCTy0 ty) where
-  ppr cty = case cty of
-    TComp t1 t2 t3 ->
-      text "ST" <+> parens (text "C" <+> ppr t1) <+> ppr t2 <+> ppr t3
-    TTrans t1 t2 ->
-      text "ST" <+> text "T" <+> ppr t1 <+> ppr t2
-
-instance Outputable ty => Outputable (GCTy ty) where
-  ppr cty = case cty of
-    CTBase cty      -> ppr cty
-    CTArrow tys cty ->
-      parens (hsep (punctuate comma (map ppr tys))) <+>
-      text "->" <+>
-      ppr cty
-
-instance Outputable ty => Outputable (GComp ty a b) where
-  ppr = ppComp0 ppr False False False . unComp
-
-instance (Outputable a, Outputable b) => Outputable (CallArg a b) where
-  ppr (CAExp  e) = ppr e
-  ppr (CAComp c) = ppr c
-
-instance Outputable ParInfo where
-  ppr info =
-    let comb = case plInfo info of
-                 AlwaysPipeline _ _ -> text "|>>>|"
-                 NeverPipeline -> text ".>>>."
-                 MaybePipeline -> text ">>>"
-        inBurst  = maybe empty (\sz -> int sz <> text "_") (inBurstSz info)
-        outBurst = maybe empty (\sz -> int sz <> text "_") (outBurstSz info)
-    in inBurst <> comb <> outBurst
-
-instance Outputable VectAnn where
-  ppr (Rigid _r ann) = ppWidth ann
-  ppr (UpTo _r ann)  = text "<=" <> ppWidth ann
-
-instance Outputable ty => Outputable (GProg ty a b) where
-  ppr p = case p of
-    MkProg globs c ->
-      ppDecls globs $$
-      ppr c
-
-{-------------------------------------------------------------------------------
-  Util
--------------------------------------------------------------------------------}
-
-pprpedName :: Outputable ty => GName ty -> Doc
-pprpedName nm =
-  case mbtype nm of
-    Just ty -> parens $ ppName nm <+> text ":" <+> ppr ty
-    Nothing -> ppName nm
-
-ppComp0 :: Outputable ty => (GComp ty a b -> Doc) -> Bool -> Bool -> Bool -> GComp0 ty a b -> Doc
-ppComp0 ppComp _printtypes ignorelet ignoreexp c =
-  case c of
-    Var x ->
-      ppName x
-    BindMany c1 xs_cs ->
-
-         let go_pp c [] = ppComp c
-             go_pp c ((x,c2):rest) =
-               pprpedName x <+> text "<-" <+> ppComp c <> semi $$
-               go_pp c2 rest
-         in text "seq" <+> vcat [ text "{" <+> go_pp c1 xs_cs
-                                , text "}" ]
-
-    Seq c1 c2 ->
-      ppComp c1 <> semi $$
-      ppComp c2
-
-    Par parInfo c1 c2 ->
-{-
-      parens ( ppComp c1 <+> ppr parInfo $$
-               ppComp c2
-             )
--}
-      ppComp c1 <+> ppr parInfo $$
-      ppComp c2
-
-    Let x c1 c2
-      | ignorelet
-      -> ppComp c2
-      | otherwise
-      -> text "let comp" <+> pprpedName x <+> text "=" <+> ppComp c1 $$
-         text "in" $$ ppComp c2
-
-    LetStruct sdef c1
-      | ignorelet || ignoreexp
-      -> ppComp c1
-      | otherwise
-      -> text "struct " <+> text (struct_name sdef) <+> text "=" <+>
-            (hsep $ punctuate (text ",") (map (\(f,t) ->
-               text f <> colon <+> ppr t) (struct_flds sdef))) $$
-         text "in" $$
-         ppComp c1
-
-    LetE x _ e c
-      | ignorelet || ignoreexp
-      -> ppComp c
-      | otherwise
-      -> text "let" <+> pprpedName x <+> text "=" <+> ppr e $$
-         text "in" $$
-         ppComp c
-
-    -- CL
-    LetERef x ty Nothing c
-       | ignorelet || ignoreexp
-       -> ppComp c
-       | otherwise
-       -> text "letref" <+> ppName x <+> colon <+> ppr ty $$
-          text "in" $$
-          ppComp c
-
-    -- TODO: We should pretty-print the type annotation
-    LetERef x _ty (Just e) c
-       | ignorelet || ignoreexp
-       -> ppComp c
-       | otherwise
-       -> text "letref" <+> assign ":=" (ppName x) (ppr e) $$
-          text "in" $$
-          ppComp c
-
-    LetHeader _ fn c
-      | ignorelet || ignoreexp
-      -> ppComp c
-      | otherwise
-      -> text "let" <+> ppr fn $$
-         text "in" $$
-         ppComp c
-    --
-    LetFunC f params locls c1 c2
-      | ignorelet || (ignoreexp && not (nested_letfuns c1))
-      -> ppComp c2
-      | otherwise
-      -> text "let comp" <+> ppName f <+>
-                           parens (ppCompParams params) <+> text "=" $$
-           (if not ignoreexp then (nest nestingDepth (ppDecls locls))
-            else empty) $$
-           nest nestingDepth (ppComp c1) $$
-         text "in" $$
-         ppComp c2
-    Call f eargs ->
-      ppName f <+> parens (ppEs ppr comma eargs)
-    Emit e
-      | ignoreexp -> text "emit ..."
-      | otherwise -> text "emit" <+> ppr e
-    Emits e
-      | ignoreexp -> text "emits ..."
-      | otherwise -> text "emits" <+> ppr e
-    Return _ e
-      | ignoreexp -> text "return ..."
-      | otherwise -> text "return" <+> ppr e
-    Interleave c1 c2 ->
-      ppComp c1 <+> text "<|>" <+> ppComp c2
-    Branch e c1 c2 ->
-      text "if" <+> ppr e $$
-      text "then" <+> ppComp c1 $$
-      text "else" <+> ppComp c2
-    Take1 ->
-      text "take"
-    Take e ->
-      text "takes" <+> ppr e
-    Until e c ->
-      text "until" <+> parens (ppr e) <+> ppComp c
-    While e c ->
-      text "while" <+> parens (ppr e) <+> ppComp c
-
-    Times ui estart elen ix c ->
-      ppr ui <+>
-       text "for" <+>
-         ppIx ix <+> text "in" <+>
-            brackets (ppr estart <> comma <+> ppr elen) $$
-         nest nestingDepth (ppComp c)
-
-    Repeat wdth c ->
-      text "repeat" <> maybe empty ppr wdth <+>
-                       ppComp c
-
-    VectComp (n1,n2) c ->
-      text "repeat" <> ppWidth (n1,n2) <+>
-                       ppComp c
-
-    Map wdth nm ->
-      text "map" <> maybe empty ppr wdth <+> ppName nm
-    Filter e ->
-      text "filter" <+> ppr e
-
-    ReadSrc {} ->
-      text "read"
-    WriteSnk {} ->
-      text "write"
-
-    ReadInternal bid _typ ->
-      text "read_internal[sq]" <> parens (text bid)
-    WriteInternal bid ->
-      text "write_internal[sq]" <> parens (text bid)
-
-    Standalone c1 ->
-      text "standalone" <> braces (ppComp c1)
-
-<<<<<<< HEAD
-    Mitigate t n1 n2 -> 
-      int n1 <> text "-mitigate" <> brackets (ppTy t) <> text "-" <> int n2
-
-    ActivateTask taskid mname ->
-      let name = maybe empty ((text " with FV " <>) . ppName) mname
-      in text "{- activate task " <> int taskid <> name <> text " -}"
-
-    DeactivateSelf ->
-      text "{- deactivate current task -}"
-=======
-    Mitigate t n1 n2 ->
-      int n1 <> text "-mitigate" <> brackets (ppr t) <> text "-" <> int n2
->>>>>>> 3ac3bcdc
-    -- CL
-    where assign s e1 e2 = e1 <+> text s <+> e2
-    --
-
-
-ppWidth :: (Int, Int) -> Doc
-ppWidth (i,j) = brackets $ (int i) <> text "," <> (int j)
-
-
-
-ppCompPipeline :: Comp a b -> Doc
-ppCompPipeline = ppComp0 ppCompPipeline False True False . unComp
-
-ppCompShortFold :: Comp a b -> Doc
-ppCompShortFold = ppComp0 ppCompShortFold False False True . unComp
-
-
-ppCompAst :: Comp a b -> Doc
-ppCompAst cmp =
-   brackets (text $ compShortName cmp) <+>
-   ppComp0 (\c -> brackets (text $ compShortName c) <+> ppr c)
-           False False False (unComp cmp)
-
-ppCompLoc :: Comp a b -> Doc
-ppCompLoc c =
-  (case compLoc c of
-    Just pos -> text (show pos)
-    Nothing -> empty)
-
-
-ppCompTyped :: Outputable a => Comp a b -> Doc
-ppCompTyped x =
-  let p1 = ppComp0 ppCompTyped True False False $ unComp x
-      pty = ppr (compInfo x)
-  in parens (p1 <+> text "::" <+> pty)
-
-ppCompParams :: (Outputable ty, Outputable a, Outputable b) => [(GName ty, CallArg a b)] -> Doc
-ppCompParams params =
-  case params of
-    [] -> empty
-    (x, ty) : [] -> ppName x <> text ":" <+> ppr ty
-    (x, ty) : params' ->
-       ppName x <> text ":" <+> ppr ty <> comma <+> ppCompParams params'
-
-ppCompTypedVect :: Comp CTy b -> Doc
-ppCompTypedVect x =
-  let p1  = ppComp0 ppCompTypedVect False True True $ unComp x
-      cty  = compInfo x
-      inty  = inTyOfCTyBase cty
-      yldty = yldTyOfCTyBase cty
-      arity (TArr (Literal n) _) = show n
-      arity _                    = "1"
-      ain   = arity inty
-      ayld  = arity yldty
-
-  in if isSimplComp (unComp x)
-     then text ain <> text "-" <> braces p1 <> text "-" <> text ayld
-     else p1
-
-isSimplComp :: Comp0 a b -> Bool
-isSimplComp (Var {})      = True
-isSimplComp (Call {})     = True
-isSimplComp (Emit {})     = True
-isSimplComp (Return {})   = True
-isSimplComp (Take1 {})    = True
-isSimplComp (Take {})     = True
-isSimplComp (Map {})      = True
-isSimplComp (Filter {})   = True
-isSimplComp (ReadSrc {})  = True
-isSimplComp (WriteSnk {}) = True
-isSimplComp _             = False
-
-nested_letfuns :: GComp ty a b -> Bool
-nested_letfuns c
-  = case mapCompM_ return aux c of
-      Nothing -> True
-      Just _  -> False
-  where aux c | LetFunC {} <- unComp c = Nothing
-              | Let {}     <- unComp c = Nothing
-              | otherwise              = Just c
-
-{-------------------------------------------------------------------------------
-  Show instances
--------------------------------------------------------------------------------}
-
-instance Outputable ty => Show (GCTy0 ty)     where show = render . ppr
-instance Outputable ty => Show (GCTy ty)      where show = render . ppr
-instance Outputable ty => Show (GComp ty a b) where show = render . ppr
-instance Outputable ty => Show (GProg ty a b) where show = render . ppr
-
-instance Outputable ty => Show (GComp0 ty a b) where
-  show = render . ppComp0 ppr False False False
+{-
+   Copyright (c) Microsoft Corporation
+   All rights reserved.
+
+   Licensed under the Apache License, Version 2.0 (the ""License""); you
+   may not use this file except in compliance with the License. You may
+   obtain a copy of the License at
+
+   http://www.apache.org/licenses/LICENSE-2.0
+
+   THIS CODE IS PROVIDED ON AN *AS IS* BASIS, WITHOUT WARRANTIES OR
+   CONDITIONS OF ANY KIND, EITHER EXPRESS OR IMPLIED, INCLUDING WITHOUT
+   LIMITATION ANY IMPLIED WARRANTIES OR CONDITIONS OF TITLE, FITNESS FOR
+   A PARTICULAR PURPOSE, MERCHANTABLITY OR NON-INFRINGEMENT.
+
+   See the Apache Version 2.0 License for specific language governing
+   permissions and limitations under the License.
+-}
+{-# OPTIONS_GHC -Wall -fno-warn-orphans -fno-warn-name-shadowing #-}
+-- | Pretty-printing type classes instances
+module PpComp (
+    ppCompPipeline
+  , ppCompShortFold
+  , ppCompAst
+  , ppCompLoc
+  , ppCompTyped
+  , ppCompTypedVect
+  , isSimplComp
+  ) where
+
+import Text.PrettyPrint.HughesPJ
+
+import AstExpr
+import AstComp
+import PpExpr
+
+import Outputable
+
+{-------------------------------------------------------------------------------
+  Outputable instances
+-------------------------------------------------------------------------------}
+
+instance Outputable ty => Outputable (GCTy0 ty) where
+  ppr cty = case cty of
+    TComp t1 t2 t3 ->
+      text "ST" <+> parens (text "C" <+> ppr t1) <+> ppr t2 <+> ppr t3
+    TTrans t1 t2 ->
+      text "ST" <+> text "T" <+> ppr t1 <+> ppr t2
+
+instance Outputable ty => Outputable (GCTy ty) where
+  ppr cty = case cty of
+    CTBase cty      -> ppr cty
+    CTArrow tys cty ->
+      parens (hsep (punctuate comma (map ppr tys))) <+>
+      text "->" <+>
+      ppr cty
+
+instance Outputable ty => Outputable (GComp ty a b) where
+  ppr = ppComp0 ppr False False False . unComp
+
+instance (Outputable a, Outputable b) => Outputable (CallArg a b) where
+  ppr (CAExp  e) = ppr e
+  ppr (CAComp c) = ppr c
+
+instance Outputable ParInfo where
+  ppr info =
+    let comb = case plInfo info of
+                 AlwaysPipeline _ _ -> text "|>>>|"
+                 NeverPipeline -> text ".>>>."
+                 MaybePipeline -> text ">>>"
+        inBurst  = maybe empty (\sz -> int sz <> text "_") (inBurstSz info)
+        outBurst = maybe empty (\sz -> int sz <> text "_") (outBurstSz info)
+    in inBurst <> comb <> outBurst
+
+instance Outputable VectAnn where
+  ppr (Rigid _r ann) = ppWidth ann
+  ppr (UpTo _r ann)  = text "<=" <> ppWidth ann
+
+instance Outputable ty => Outputable (GProg ty a b) where
+  ppr p = case p of
+    MkProg globs c ->
+      ppDecls globs $$
+      ppr c
+
+{-------------------------------------------------------------------------------
+  Util
+-------------------------------------------------------------------------------}
+
+pprpedName :: Outputable ty => GName ty -> Doc
+pprpedName nm =
+  case mbtype nm of
+    Just ty -> parens $ ppName nm <+> text ":" <+> ppr ty
+    Nothing -> ppName nm
+
+ppComp0 :: Outputable ty => (GComp ty a b -> Doc) -> Bool -> Bool -> Bool -> GComp0 ty a b -> Doc
+ppComp0 ppComp _printtypes ignorelet ignoreexp c =
+  case c of
+    Var x ->
+      ppName x
+    BindMany c1 xs_cs ->
+
+         let go_pp c [] = ppComp c
+             go_pp c ((x,c2):rest) =
+               pprpedName x <+> text "<-" <+> ppComp c <> semi $$
+               go_pp c2 rest
+         in text "seq" <+> vcat [ text "{" <+> go_pp c1 xs_cs
+                                , text "}" ]
+
+    Seq c1 c2 ->
+      ppComp c1 <> semi $$
+      ppComp c2
+
+    Par parInfo c1 c2 ->
+{-
+      parens ( ppComp c1 <+> ppr parInfo $$
+               ppComp c2
+             )
+-}
+      ppComp c1 <+> ppr parInfo $$
+      ppComp c2
+
+    Let x c1 c2
+      | ignorelet
+      -> ppComp c2
+      | otherwise
+      -> text "let comp" <+> pprpedName x <+> text "=" <+> ppComp c1 $$
+         text "in" $$ ppComp c2
+
+    LetStruct sdef c1
+      | ignorelet || ignoreexp
+      -> ppComp c1
+      | otherwise
+      -> text "struct " <+> text (struct_name sdef) <+> text "=" <+>
+            (hsep $ punctuate (text ",") (map (\(f,t) ->
+               text f <> colon <+> ppr t) (struct_flds sdef))) $$
+         text "in" $$
+         ppComp c1
+
+    LetE x _ e c
+      | ignorelet || ignoreexp
+      -> ppComp c
+      | otherwise
+      -> text "let" <+> pprpedName x <+> text "=" <+> ppr e $$
+         text "in" $$
+         ppComp c
+
+    -- CL
+    LetERef x ty Nothing c
+       | ignorelet || ignoreexp
+       -> ppComp c
+       | otherwise
+       -> text "letref" <+> ppName x <+> colon <+> ppr ty $$
+          text "in" $$
+          ppComp c
+
+    -- TODO: We should pretty-print the type annotation
+    LetERef x _ty (Just e) c
+       | ignorelet || ignoreexp
+       -> ppComp c
+       | otherwise
+       -> text "letref" <+> assign ":=" (ppName x) (ppr e) $$
+          text "in" $$
+          ppComp c
+
+    LetHeader _ fn c
+      | ignorelet || ignoreexp
+      -> ppComp c
+      | otherwise
+      -> text "let" <+> ppr fn $$
+         text "in" $$
+         ppComp c
+    --
+    LetFunC f params locls c1 c2
+      | ignorelet || (ignoreexp && not (nested_letfuns c1))
+      -> ppComp c2
+      | otherwise
+      -> text "let comp" <+> ppName f <+>
+                           parens (ppCompParams params) <+> text "=" $$
+           (if not ignoreexp then (nest nestingDepth (ppDecls locls))
+            else empty) $$
+           nest nestingDepth (ppComp c1) $$
+         text "in" $$
+         ppComp c2
+    Call f eargs ->
+      ppName f <+> parens (ppEs ppr comma eargs)
+    Emit e
+      | ignoreexp -> text "emit ..."
+      | otherwise -> text "emit" <+> ppr e
+    Emits e
+      | ignoreexp -> text "emits ..."
+      | otherwise -> text "emits" <+> ppr e
+    Return _ e
+      | ignoreexp -> text "return ..."
+      | otherwise -> text "return" <+> ppr e
+    Interleave c1 c2 ->
+      ppComp c1 <+> text "<|>" <+> ppComp c2
+    Branch e c1 c2 ->
+      text "if" <+> ppr e $$
+      text "then" <+> ppComp c1 $$
+      text "else" <+> ppComp c2
+    Take1 ->
+      text "take"
+    Take e ->
+      text "takes" <+> ppr e
+    Until e c ->
+      text "until" <+> parens (ppr e) <+> ppComp c
+    While e c ->
+      text "while" <+> parens (ppr e) <+> ppComp c
+
+    Times ui estart elen ix c ->
+      ppr ui <+>
+       text "for" <+>
+         ppIx ix <+> text "in" <+>
+            brackets (ppr estart <> comma <+> ppr elen) $$
+         nest nestingDepth (ppComp c)
+
+    Repeat wdth c ->
+      text "repeat" <> maybe empty ppr wdth <+>
+                       ppComp c
+
+    VectComp (n1,n2) c ->
+      text "repeat" <> ppWidth (n1,n2) <+>
+                       ppComp c
+
+    Map wdth nm ->
+      text "map" <> maybe empty ppr wdth <+> ppName nm
+    Filter e ->
+      text "filter" <+> ppr e
+
+    ReadSrc {} ->
+      text "read"
+    WriteSnk {} ->
+      text "write"
+
+    ReadInternal bid _typ ->
+      text "read_internal[sq]" <> parens (text bid)
+    WriteInternal bid ->
+      text "write_internal[sq]" <> parens (text bid)
+
+    Standalone c1 ->
+      text "standalone" <> braces (ppComp c1)
+
+    ActivateTask taskid mname ->
+      let name = maybe empty ((text " with FV " <>) . ppName) mname
+      in text "{- activate task " <> int taskid <> name <> text " -}"
+
+    DeactivateSelf ->
+      text "{- deactivate current task -}"
+    Mitigate t n1 n2 ->
+      int n1 <> text "-mitigate" <> brackets (ppr t) <> text "-" <> int n2
+    -- CL
+    where assign s e1 e2 = e1 <+> text s <+> e2
+    --
+
+
+ppWidth :: (Int, Int) -> Doc
+ppWidth (i,j) = brackets $ (int i) <> text "," <> (int j)
+
+
+
+ppCompPipeline :: Comp a b -> Doc
+ppCompPipeline = ppComp0 ppCompPipeline False True False . unComp
+
+ppCompShortFold :: Comp a b -> Doc
+ppCompShortFold = ppComp0 ppCompShortFold False False True . unComp
+
+
+ppCompAst :: Comp a b -> Doc
+ppCompAst cmp =
+   brackets (text $ compShortName cmp) <+>
+   ppComp0 (\c -> brackets (text $ compShortName c) <+> ppr c)
+           False False False (unComp cmp)
+
+ppCompLoc :: Comp a b -> Doc
+ppCompLoc c =
+  (case compLoc c of
+    Just pos -> text (show pos)
+    Nothing -> empty)
+
+
+ppCompTyped :: Outputable a => Comp a b -> Doc
+ppCompTyped x =
+  let p1 = ppComp0 ppCompTyped True False False $ unComp x
+      pty = ppr (compInfo x)
+  in parens (p1 <+> text "::" <+> pty)
+
+ppCompParams :: (Outputable ty, Outputable a, Outputable b) => [(GName ty, CallArg a b)] -> Doc
+ppCompParams params =
+  case params of
+    [] -> empty
+    (x, ty) : [] -> ppName x <> text ":" <+> ppr ty
+    (x, ty) : params' ->
+       ppName x <> text ":" <+> ppr ty <> comma <+> ppCompParams params'
+
+ppCompTypedVect :: Comp CTy b -> Doc
+ppCompTypedVect x =
+  let p1  = ppComp0 ppCompTypedVect False True True $ unComp x
+      cty  = compInfo x
+      inty  = inTyOfCTyBase cty
+      yldty = yldTyOfCTyBase cty
+      arity (TArr (Literal n) _) = show n
+      arity _                    = "1"
+      ain   = arity inty
+      ayld  = arity yldty
+
+  in if isSimplComp (unComp x)
+     then text ain <> text "-" <> braces p1 <> text "-" <> text ayld
+     else p1
+
+isSimplComp :: Comp0 a b -> Bool
+isSimplComp (Var {})      = True
+isSimplComp (Call {})     = True
+isSimplComp (Emit {})     = True
+isSimplComp (Return {})   = True
+isSimplComp (Take1 {})    = True
+isSimplComp (Take {})     = True
+isSimplComp (Map {})      = True
+isSimplComp (Filter {})   = True
+isSimplComp (ReadSrc {})  = True
+isSimplComp (WriteSnk {}) = True
+isSimplComp _             = False
+
+nested_letfuns :: GComp ty a b -> Bool
+nested_letfuns c
+  = case mapCompM_ return aux c of
+      Nothing -> True
+      Just _  -> False
+  where aux c | LetFunC {} <- unComp c = Nothing
+              | Let {}     <- unComp c = Nothing
+              | otherwise              = Just c
+
+{-------------------------------------------------------------------------------
+  Show instances
+-------------------------------------------------------------------------------}
+
+instance Outputable ty => Show (GCTy0 ty)     where show = render . ppr
+instance Outputable ty => Show (GCTy ty)      where show = render . ppr
+instance Outputable ty => Show (GComp ty a b) where show = render . ppr
+instance Outputable ty => Show (GProg ty a b) where show = render . ppr
+
+instance Outputable ty => Show (GComp0 ty a b) where
+  show = render . ppComp0 ppr False False False