# 
# Copyright (c) Microsoft Corporation
# All rights reserved. 
#
# Licensed under the Apache License, Version 2.0 (the ""License""); you
# may not use this file except in compliance with the License. You may
# obtain a copy of the License at
#
# http://www.apache.org/licenses/LICENSE-2.0
#
# THIS CODE IS PROVIDED ON AN *AS IS* BASIS, WITHOUT WARRANTIES OR
# CONDITIONS OF ANY KIND, EITHER EXPRESS OR IMPLIED, INCLUDING WITHOUT
# LIMITATION ANY IMPLIED WARRANTIES OR CONDITIONS OF TITLE, FITNESS FOR
# A PARTICULAR PURPOSE, MERCHANTABLITY OR NON-INFRINGEMENT.
#
# See the Apache Version 2.0 License for specific language governing
# permissions and limitations under the License.
#
#

# Disable default rules for C files
.SUFFIXES:

# Uncomment the following if you want winddk to be the default compiler. 
# NB: you can override this from the command line, e.g: 
# prompt> COMPILER=gcc make
#
# COMPILER?=winddk
#
COMPILER?=gcc

PP   = ../../scripts/preprocesscompile-$(COMPILER).sh
DIFF = ../../tools/BlinkDiff

# Do not delete outfiles to allow quick recheck of failed tests
# use make clean to get rid of them
.PRECIOUS: %.outfile

# Targets
TGTS = $(patsubst %.wpl, %.test, $(wildcard *.wpl))

all: $(TGTS)

%.out : %.wpl
<<<<<<< HEAD
	EXTRAOPTS='$(EXTRAOPTS)' $(PP) $< $@
=======
	EXTRAOPTS='--bounds-check $(EXTRAOPTS)' $(PP) $< $@
>>>>>>> 8647bfdd
#	$(PP) $< $@

%.outfile: %.out %.infile
	./$< --input=file \
             --input-file-name=$*.infile \
             --input-file-mode=dbg \
             --output-file-name=$@ \
             --output-file-mode=dbg

%.test: %.outfile
	$(DIFF) -f $< -g $<.ground -d -v -n 0.9 -p


%.accept : %.outfile
	cp $< $<.ground


clean:
	rm -f ./*expanded
	rm -f ./*exe ./*exec ./*out
	rm -f ./*.outfile
	rm -f ./compout ./perfout
	rm -f ./*.c

all-clean: clean
	rm -f ./*~
	rm -f ./*dump<|MERGE_RESOLUTION|>--- conflicted
+++ resolved
@@ -42,11 +42,7 @@
 all: $(TGTS)
 
 %.out : %.wpl
-<<<<<<< HEAD
-	EXTRAOPTS='$(EXTRAOPTS)' $(PP) $< $@
-=======
 	EXTRAOPTS='--bounds-check $(EXTRAOPTS)' $(PP) $< $@
->>>>>>> 8647bfdd
 #	$(PP) $< $@
 
 %.outfile: %.out %.infile
